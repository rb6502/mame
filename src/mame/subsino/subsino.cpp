// license:BSD-3-Clause
// copyright-holders:Luca Elia, David Haywood, Angelo Salese, Roberto Fresca
/***************************************************************************

              -= Subsino's Gambling Games =-

            Driver by   Luca Elia (l.elia@tin.it)
   Additional work by   David Haywood, Angelo Salese and Roberto Fresca.


  CPU: Black epoxy box containing:
       1x CXK58257M (32768 x 8-Bit) High Speed CMOS SRAM.
       1x HD647180X0P6, HD643180X0P6 or HD641180X0P6 Z180-CPU.
       1x X-TAL (unknown frequency).
       1x Battery.

  GFX:    1 Tilemap (8x8 tiles, no scrolling)
  CUSTOM: 2 x SUBSINO SS9100, SUBSINO SS9101
  SOUND:  M6295, YM2413 or YM3812
  OTHER:  Battery

To Do:

- Remove ROM patches from smoto, stbsub and tesorone, emulate the protection instead.
- Hopper emulation currently hooked up in stbsub, tesorone and smoto. Add to others.

****************************************************************************

  Game Notes:
  ----------


  * Victor5, Victor 21, Shark Party.

  To enter the bookkeeping mode press STATS (key 9).
  Press START/DEAL (key 2) to exit.


  * Treasure Island.

  To enter test mode, keep STATS/TEST (key 9) pressed during boot.
  HOLD3 (key C) to increase the tune/sound number, START (key 2) to decrease it.

  To enter the bookkeeping mode press STATS/TEST (key 9).
  Press START/TAKE (key 2) to exit.


  * Poker Carnival (crsbingo)

  To adjust the game rate, press SETTINGS (key 0) and then use HOLD4 (key V)
  to choose the individual game to set. Press HOLD5 (key B) to change value.
  Press START/DEAL (key 2) to exit.

  To enter the bookkeeping mode press STATS (key 9).
  Press START/DEAL (key 2) to exit.


  * Super Rider, Super Moto

  To enter test mode, keep STATS/TEST (key 9) pressed during boot.
  HOLD5 (key B) to select between VOICE <-> MUSIC.
  HOLD4 (key V) to increase the tune/sound number, START (key 2) to decrease it.

  To enter the bookkeeping mode press STATS/TEST (key 9).
  Press START/DEAL (key 2) to exit.


****************************************************************************

  Updates:

  2010-01-01 / 2010-01-16
  -----------------------

  (general):

  - Lowered CPU clock to 1.5 MHz.
  - Reworked former inputs.
  - Added specific game and technical notes.
  - Added lamps support.
  - Cleaned-up a bit the driver.

  Victor 5:

  - Mapped the M6295 but commented out due to missing sample roms.
  - Added keyin, keyout, payout, stats and settings inputs.
  - Added coin/keyin/keyout counters.
  - Limited the bet and coin pulses to avoid repeats and coin jams.
  - Added complete coinage and keyin DIP switches.
  - Added main game and double-up rates DIP switches.
  - Added minimum bet DIP switches.
  - Added maximum bet DIP switches.
  - Added attract music DIP switch.
  - Added button-lamps layout.

  Victor 21:

  - Mapped the M6295 but commented out due to missing sample roms.
  - Added bet x10, keyin, keyout, stats and settings inputs.
  - Added coin/keyin/keyout/payout counters.
  - Limited the bet and coin pulses to avoid repeats and coin jams.
  - Added complete coinage and keyin DIP switches.
  - Added main game rate DIP switches.
  - Added minimum bet DIP switches.
  - Added attract music DIP switch.
  - Added button-lamps layout.

  Poker Carnival (crsbingo):

  - Added change card, keyin, keyout, stats and settings inputs.
  - Added coin/keyin/keyout/payout counters.
  - Limited the bet and coin pulses to avoid repeats and coin jams.
  - Added complete coinage and keyin DIP switches.
  - Added double-up rate DIP switches.
  - Added minimum bet DIP switches.
  - Added maximum bet DIP switches.
  - Added cards graphics DIP switches.
  - Added double-up type DIP switches.
  - Added button-lamps layout.

  Super Rider, Super Moto:

  - Added stats and settings inputs.
  - Added coin counters.
  - Added main game and double-up rates DIP switches.
  - Added double-up and control type DIP switches.
  - Added coinage and demo sounds DIP switches.
  - Added button-lamps layout.

  Shark Party:

  - Added stats and settings inputs.
  - Added coin counters.
  - Added main game and double-up rates DIP switches.
  - Added double-up, coinage and demo sounds DIP switches.
  - Added button-lamps layout.


  2010-02-03
  ----------

  Treasure Island:

  - Added proper inputs.
  - Added coin/keyin/keyout/payout counters.
  - Limited the bet and coin pulses to avoid repeats and coin jams.
  - Added complete coinage and keyin DIP switches.
  - Added main game and double-up rates DIP switches.
  - Added minimum bet DIP switches.
  - Added maximum bet DIP switches.
  - Added main game and double-up limit DIP switches.
  - Added payout mode and auto take DIP switches.
  - Added DIP locations as seen in the settings mode.
  - Added demo sounds DIP switch.
  - Created proper button-lamps layout.
  - Added technical notes.
  - Some clean-ups...


  2010-04-20
  ----------

  Shark Party (English, Alpha license):

  - Created complete inputs from the scratch.
  - Added coin/keyin/keyout counters.
  - Added main game and double-up rates DIP switches.
  - Added minimum bet DIP switches.
  - Added maximum bet DIP switches.
  - Added complete coinage and remote credits DIP switches.
  - Added jokers and demo sounds DIP switches.
  - Figured out and documented all the game outputs.
  - Created proper button-lamps layout.

  Now the game is in full-working state.


  2010-04-22
  ----------

  Treasure Bonus (Subsino)

  - Reworked and cleaned-up the inputs.
     Most buttons have more than one single function.
  - Added DIP locations.
  - Figured out the following DIP Switches:
     Complete Coinage (1/2/5/10/20/25/50/100).
     Remote Credits (1/2/5/10/20/25/50/100).
     Minimum Bet (1/8/16/32).
     Max Bet (16/32/64/80).
     Demo Sounds (Off/On).
     Game Limit (10000/20000/30000/60000).
     Double-Up (No/Yes).
     Win Rate (84/86/88/90/92/94/96%).
     Double-Up Level (0/1/2/3/4/5/6/7).
     Double-Up Game (Dancers / Panties Colors / Cards / Seven-Bingo).

  - Fixed inverted functions and buggy inputs.
  - Added lamps support.
  - Created button-lamps layout.
  - Remapped inputs to reflect the controls layout. This way is more
     user-friendly since controls are straight with button-lamps.
  - Added coin/keyin/keyout/payout counters.
  - Removed the pulse limitation in the BET input. This allow it to work
     as BET and STOP2 properly.
  - Added technical notes.


  2010-10-12
  ----------

  - Added Victor 6 (3 sets).
  - Created proper inputs for all sets.


  2019-07-31
  ----------

  - Added Victor 5 (original set, now parent).
  - Dumped the samples ROMs of Victor 5 and Victor 21, and hooked the OKI6295.


***************************************************************************/

#include "emu.h"
#include "subsino_crypt.h"

#include "cpu/z180/hd647180x.h"
#include "machine/i8255.h"
#include "machine/nvram.h"
#include "machine/ticket.h"
#include "sound/okim6295.h"
#include "sound/ymopl.h"
#include "video/ramdac.h"
#include "emupal.h"
#include "screen.h"
#include "speaker.h"
#include "tilemap.h"

#include "victor5.lh"
#include "victor21.lh"
#include "crsbingo.lh"
#include "sharkpy.lh"
#include "sharkpye.lh"
#include "smoto.lh"
#include "tisub.lh"
#include "tisubb.lh"
#include "stisub.lh"


namespace {

class subsino_state : public driver_device
{
public:
	subsino_state(const machine_config &mconfig, device_type type, const char *tag) :
		driver_device(mconfig, type, tag),
		m_colorram(*this, "colorram"),
		m_videoram(*this, "videoram"),
		m_reel_scroll(*this, "reel_scroll.%u", 0U, 0x40U, ENDIANNESS_LITTLE),
		m_reel_ram(*this, "reel_ram.%u", 0U),
		m_stbsub_out_c(*this, "stbsub_out_c"),
		m_maincpu(*this, "maincpu"),
		m_gfxdecode(*this, "gfxdecode"),
		m_palette(*this, "palette"),
		m_hopper(*this, "hopper"),
		m_lamps(*this, "lamp%u", 0U) {
	}

	void mtrainnv(machine_config &config);
	void stbsub(machine_config &config);
	void tisub(machine_config &config);
	void crsbingo(machine_config &config);
	void dinofmly(machine_config &config);
	void srider(machine_config &config);
	void victor21(machine_config &config);
	void sharkpy(machine_config &config);
	void victor5(machine_config &config);

	void init_stbsub();
	void init_stisub();
	void init_tesorone();
	void init_tesorone230();
	void init_smoto13();
	void init_smoto20();
	void init_sharkpy();
	void init_smoto16();
	void init_crsbingo();
	void init_victor21();
	void init_victor5();
	void init_tisubb();
	void init_newhunter();
	void init_sharkpye();
	void init_tisub();
	void init_mtrainnv();

protected:
	virtual void machine_start() override;

private:
	required_shared_ptr<uint8_t> m_colorram;
	required_shared_ptr<uint8_t> m_videoram;
	memory_share_array_creator<uint8_t, 3> m_reel_scroll;
	optional_shared_ptr_array<uint8_t, 3> m_reel_ram;
	optional_shared_ptr<uint8_t> m_stbsub_out_c;
	required_device<cpu_device> m_maincpu;
	required_device<gfxdecode_device> m_gfxdecode;
	required_device<palette_device> m_palette;
	required_device<ticket_dispenser_device> m_hopper;
	output_finder<16> m_lamps;

	tilemap_t *m_tmap = nullptr;
	tilemap_t *m_reel_tilemap[3]{};
	int m_tiles_offset = 0;
	uint8_t m_out_c = 0;
	std::unique_ptr<uint8_t[]> m_reel_attr[3];
	uint8_t m_flash_val = 0;
	uint8_t m_flash_packet = 0;
	uint8_t m_flash_packet_start = 0;

	void tiles_offset_w(offs_t offset, uint8_t data);
	void videoram_w(offs_t offset, uint8_t data);
	void colorram_w(offs_t offset, uint8_t data);
	template<uint8_t Reel> void reel_ram_w(offs_t offset, uint8_t data);
	void out_a_w(uint8_t data);
	void out_b_w(uint8_t data);
	uint8_t flash_r();
	void flash_w(uint8_t data);
	uint8_t hwcheck_r();
	uint8_t out_c_r();
	void out_c_w(uint8_t data);
	void reel_scrollattr_w(offs_t offset, uint8_t data);
	uint8_t reel_scrollattr_r(offs_t offset);

	TILE_GET_INFO_MEMBER(get_tile_info);
	TILE_GET_INFO_MEMBER(get_stbsub_tile_info);
	template<uint8_t Reel> TILE_GET_INFO_MEMBER(get_reel_tile_info);
	template<uint8_t Reel> TILE_GET_INFO_MEMBER(get_stbsub_reel_tile_info);
	DECLARE_VIDEO_START(subsino);
	void _2proms_palette(palette_device &palette) const;
	void _3proms_palette(palette_device &palette) const;
	DECLARE_VIDEO_START(reels);
	DECLARE_VIDEO_START(stbsub);
	uint32_t screen_update(screen_device &screen, bitmap_ind16 &bitmap, const rectangle &cliprect);
	uint32_t screen_update_reels(screen_device &screen, bitmap_ind16 &bitmap, const rectangle &cliprect);
	uint32_t screen_update_stbsub_reels(screen_device &screen, bitmap_ind16 &bitmap, const rectangle &cliprect);

	void crsbingo_map(address_map &map);
	void dinofmly_map(address_map &map);
	void mtrainnv_map(address_map &map);
	void ramdac_map(address_map &map);
	void sharkpy_map(address_map &map);
	void srider_map(address_map &map);
	void stbsub_map(address_map &map);
	void subsino_iomap(address_map &map);
	void tisub_map(address_map &map);
	void victor21_map(address_map &map);
	void victor5_map(address_map &map);
};

void subsino_state::machine_start()
{
	m_lamps.resolve();

	save_item(NAME(m_tiles_offset));
	save_item(NAME(m_out_c));
}

/***************************************************************************
*                              Video Hardware                              *
***************************************************************************/


void subsino_state::tiles_offset_w(offs_t offset, uint8_t data)
{
	m_tiles_offset = (data & 1) ? 0x1000: 0;
	m_tmap->mark_tile_dirty(offset);
//  popmessage("gfx %02x",data);
}

void subsino_state::videoram_w(offs_t offset, uint8_t data)
{
	m_videoram[offset] = data;
	m_tmap->mark_tile_dirty(offset);
}

void subsino_state::colorram_w(offs_t offset, uint8_t data)
{
	m_colorram[offset] = data;
	m_tmap->mark_tile_dirty(offset);
}

TILE_GET_INFO_MEMBER(subsino_state::get_tile_info)
{
	uint16_t code = m_videoram[ tile_index ] + (m_colorram[ tile_index ] << 8);
	uint16_t color = (code >> 8) & 0x0f;
	code = ((code & 0xf000) >> 4) + ((code & 0xff) >> 0);
	code += m_tiles_offset;
	tileinfo.set(0, code, color, 0);
}

TILE_GET_INFO_MEMBER(subsino_state::get_stbsub_tile_info)
{
	uint16_t code = m_videoram[ tile_index ] + (m_colorram[ tile_index ] << 8);
	code&= 0x3fff;
	tileinfo.set(0, code, 0, 0);
}


VIDEO_START_MEMBER(subsino_state,subsino)
{
	m_tmap = &machine().tilemap().create(*m_gfxdecode, tilemap_get_info_delegate(*this, FUNC(subsino_state::get_tile_info)), TILEMAP_SCAN_ROWS, 8,8, 0x40,0x20);
	m_tmap->set_transparent_pen(0 );
	m_tiles_offset = 0;
}


template<uint8_t Reel>
void subsino_state::reel_ram_w(offs_t offset, uint8_t data)
{
	m_reel_ram[Reel][offset] = data;
	m_reel_tilemap[Reel]->mark_tile_dirty(offset);
}

template<uint8_t Reel>
TILE_GET_INFO_MEMBER(subsino_state::get_reel_tile_info)
{
	int code = m_reel_ram[Reel][tile_index];
	int colour = (m_out_c&0x7) + 8;

	tileinfo.set(1,
			code,
			colour,
			0);
}

template<uint8_t Reel>
TILE_GET_INFO_MEMBER(subsino_state::get_stbsub_reel_tile_info)
{
	int code = m_reel_ram[Reel][tile_index];
	int attr = m_reel_attr[Reel][tile_index];

	tileinfo.set(1,
			code | (attr << 8),
			0,
			0);
}


VIDEO_START_MEMBER(subsino_state, reels)
{
	VIDEO_START_CALL_MEMBER( subsino );

	m_reel_tilemap[0] = &machine().tilemap().create(*m_gfxdecode, tilemap_get_info_delegate(*this, FUNC(subsino_state::get_reel_tile_info<0>)), TILEMAP_SCAN_ROWS, 8, 32, 64, 8);
	m_reel_tilemap[1] = &machine().tilemap().create(*m_gfxdecode, tilemap_get_info_delegate(*this, FUNC(subsino_state::get_reel_tile_info<1>)), TILEMAP_SCAN_ROWS, 8, 32, 64, 8);
	m_reel_tilemap[2] = &machine().tilemap().create(*m_gfxdecode, tilemap_get_info_delegate(*this, FUNC(subsino_state::get_reel_tile_info<2>)), TILEMAP_SCAN_ROWS, 8, 32, 64, 8);

	m_reel_tilemap[0]->set_scroll_cols(64);
	m_reel_tilemap[1]->set_scroll_cols(64);
	m_reel_tilemap[2]->set_scroll_cols(64);

}

VIDEO_START_MEMBER(subsino_state,stbsub)
{
	m_tmap = &machine().tilemap().create(*m_gfxdecode, tilemap_get_info_delegate(*this, FUNC(subsino_state::get_stbsub_tile_info)), TILEMAP_SCAN_ROWS, 8, 8, 0x40, 0x20);
	m_tmap->set_transparent_pen(0 );

	m_reel_tilemap[0] = &machine().tilemap().create(*m_gfxdecode, tilemap_get_info_delegate(*this, FUNC(subsino_state::get_stbsub_reel_tile_info<0>)), TILEMAP_SCAN_ROWS, 8, 32, 64, 8);
	m_reel_tilemap[1] = &machine().tilemap().create(*m_gfxdecode, tilemap_get_info_delegate(*this, FUNC(subsino_state::get_stbsub_reel_tile_info<1>)), TILEMAP_SCAN_ROWS, 8, 32, 64, 8);
	m_reel_tilemap[2] = &machine().tilemap().create(*m_gfxdecode, tilemap_get_info_delegate(*this, FUNC(subsino_state::get_stbsub_reel_tile_info<2>)), TILEMAP_SCAN_ROWS, 8, 32, 64, 8);

	m_reel_tilemap[0]->set_scroll_cols(64);
	m_reel_tilemap[1]->set_scroll_cols(64);
	m_reel_tilemap[2]->set_scroll_cols(64);

	m_out_c = 0x08;
}


uint32_t subsino_state::screen_update(screen_device &screen, bitmap_ind16 &bitmap, const rectangle &cliprect)
{
	bitmap.fill(0, cliprect);
	m_tmap->draw(screen, bitmap, cliprect, 0, 0);
	return 0;
}

uint32_t subsino_state::screen_update_reels(screen_device &screen, bitmap_ind16 &bitmap, const rectangle &cliprect)
{
	bitmap.fill(0, cliprect);

	for (uint8_t reel = 0; reel < 3; reel++)
	{
		for (int i = 0; i < 64; i++)
		{
			m_reel_tilemap[reel]->set_scrolly(i, m_reel_scroll[reel][i]);
		}
	}

	if (m_out_c&0x08)
	{
		// are these hardcoded, or registers?
		const rectangle visible1(0*8, (14+48)*8-1,  4*8,  (4+7)*8-1);
		const rectangle visible2(0*8, (14+48)*8-1, 10*8, (10+7)*8-1);
		const rectangle visible3(0*8, (14+48)*8-1, 18*8, (18+7)*8-1);

		m_reel_tilemap[0]->draw(screen, bitmap, visible1, 0, 0);
		m_reel_tilemap[1]->draw(screen, bitmap, visible2, 0, 0);
		m_reel_tilemap[2]->draw(screen, bitmap, visible3, 0, 0);
	}

	m_tmap->draw(screen, bitmap, cliprect, 0, 0);
	return 0;
}


uint32_t subsino_state::screen_update_stbsub_reels(screen_device &screen, bitmap_ind16 &bitmap, const rectangle &cliprect)
{
	bitmap.fill(0, cliprect);

	if (m_reel_attr[0])
	{
		for (uint8_t reel = 0; reel < 3; reel++)
			m_reel_tilemap[reel]->mark_all_dirty();
	}

	for (uint8_t reel = 0; reel < 3; reel++)
	{
		for (int i = 0; i < 64; i++)
		{
			m_reel_tilemap[reel]->set_scrolly(i, m_reel_scroll[reel][i]);
		}
	}

	if (m_out_c & 0x08)
	{
		// areas based on d-up game in attract mode
		const rectangle visible1(0, 511,  0,  87);
		const rectangle visible2(0, 511,  88, 143);
		const rectangle visible3(0, 511,  144, 223);

		m_reel_tilemap[0]->draw(screen, bitmap, visible1, 0, 0);
		m_reel_tilemap[1]->draw(screen, bitmap, visible2, 0, 0);
		m_reel_tilemap[2]->draw(screen, bitmap, visible3, 0, 0);
	}

	m_tmap->draw(screen, bitmap, cliprect, 0, 0);
	return 0;
}


void subsino_state::_2proms_palette(palette_device &palette) const
{
	uint8_t const *const color_prom = memregion("proms")->base();
	for (int i = 0; i < 256; i++)
	{
		int bit0, bit1, bit2;
		int const val = color_prom[i | 0x100] | (color_prom[i | 0x000] << 4);

		bit0 = 0;
		bit1 = BIT(val, 6);
		bit2 = BIT(val, 7);
		int const b = 0x21 * bit0 + 0x47 * bit1 + 0x97 * bit2;

		bit0 = BIT(val, 3);
		bit1 = BIT(val, 4);
		bit2 = BIT(val, 5);
		int const g = 0x21 * bit0 + 0x47 * bit1 + 0x97 * bit2;

		bit0 = BIT(val, 0);
		bit1 = BIT(val, 1);
		bit2 = BIT(val, 2);
		int const r = 0x21 * bit0 + 0x47 * bit1 + 0x97 * bit2;

		palette.set_pen_color(i, rgb_t(r, g, b));
	}
}

void subsino_state::_3proms_palette(palette_device &palette) const
{
	uint8_t const *const color_prom = memregion("proms")->base();
	for (int i = 0; i < 256; i++)
	{
		int bit0, bit1, bit2;
		int const val = color_prom[i | 0x000] | (color_prom[i | 0x100] << 3) | (color_prom[i | 0x200] << 6);

		bit0 = 0;
		bit1 = BIT(val, 7);
		bit2 = BIT(val, 6);
		int const b = 0x21 * bit0 + 0x47 * bit1 + 0x97 * bit2;

		bit0 = BIT(val, 5);
		bit1 = BIT(val, 4);
		bit2 = BIT(val, 3);
		int const g = 0x21 * bit0 + 0x47 * bit1 + 0x97 * bit2;

		bit0 = BIT(val, 2);
		bit1 = BIT(val, 1);
		bit2 = BIT(val, 0);
		int const r = 0x21 * bit0 + 0x47 * bit1 + 0x97 * bit2;

		palette.set_pen_color(i, rgb_t(r, g, b));
	}
}


/***************************************************************************
*                          Lamps & other outputs.                          *
***************************************************************************/

void subsino_state::out_a_w(uint8_t data)
{
/***** COIN PULSE: *****


  * Victor 5, Victor 21, Poker Carnival (crsbingo),
    Shark Party (English, Alpha license), Treasure Bonus (Subsino).

  7654 3210
  ---- ---x  Coin pulse.
  ---- --x-  Key In pulse.
  ---x ----  Key Out pulse.
  --x- ----  Payout pulse.


  * Treasure Island.

  7654 3210
  ---- ---x  Key In pulse.
  ---- --x-  Coin pulse.
  ---x ----  Key Out pulse.
  --x- ----  Payout pulse.


  * Super Rider, Super Moto, Shark Party.

  7654 3210
  ---- --x-  Coin pulse.

*/

	for (int i = 0; i < 8; i++) // Lamps 8 - 15
		m_lamps[i + 8] = BIT(data, i);

	machine().bookkeeping().coin_counter_w(0, data & 0x01 );    // coin / keyin
	machine().bookkeeping().coin_counter_w(1, data & 0x02 );    // keyin / coin
	machine().bookkeeping().coin_counter_w(2, data & 0x10 );    // keyout
	machine().bookkeeping().coin_counter_w(3, data & 0x20 );    // payout

	m_hopper->motor_w(BIT(data, 5));   // hopper motor

//  popmessage("Out A %02x",data);
}

void subsino_state::out_b_w(uint8_t data)
{
/***** LAMPS: *****

  * Victor 5.

  7654 3210
  ---- ---x  HOLD2.
  ---- --x-  BET.
  ---- -x--  ???.
  ---- x---  START / TAKE.
  ---x ----  HOLD1.
  --x- ----  HOLD5 / SMALL.
  -x-- ----  HOLD3 / HALF TAKE.
  x--- ----  HOLD4 / BIG.


  * Victor 21.

  7654 3210
  ---- ---x  DOUBLE (or SPLIT?).
  ---- --x-  BET.
  ---- -x--  SPLIT (or DOUBLE?).
  ---- x---  STAND.
  ---x ----  ???.
  --x- ----  DEAL / HIT.
  -x-- ----  ???.
  x--- ----  GAME OVER?.


  * Treasure Island.

  7654 3210
  ---- ---x  HOLD1.
  ---- --x-  HOLD2 / BIG.
  ---- -x--  ???.
  ---- x---  BET.
  ---x ----  DOUBLE / INFO.
  --x- ----  START / TAKE.
  -x-- ----  HOLD3 / SMALL.
  x--- ----  ???.


  * Treasure Island (American Alpha). // TODO: Where's the third hold lamp?

  7654 3210
  ---- ---x  ???.
  ---- --x-  DOUBLE / INFO.
  ---- -x--  START
  ---- x---  BET / STOP ALL.
  ---x ----  ???.
  --x- ----  HOLD1 / TAKE.
  -x-- ----  ???.
  x--- ----  HOLD3 / SMALL (or HOLD2 /BIG).


  * Poker Carnival (crsbingo).

  7654 3210
  ---- ---x  HOLD2 / DOUBLE.
  ---- --x-  BET.
  ---- -x--  ???.
  ---- x---  START / TAKE.
  ---x ----  HOLD1.
  --x- ----  HOLD5 / SMALL.
  -x-- ----  HOLD3 / CHANGE.
  x--- ----  HOLD4 / BIG.


  * Super Rider, Super Moto.

  7654 3210
  ---- ---x  HOLD1 / SELECT.
  ---- --x-  HOLD2.
  ---- -x--  ???.
  ---- x---  BET.
  ---x ----  HOLD3.
  --x- ----  START / TAKE.
  -x-- ----  HOLD4.
  x--- ----  HOLD5. Also TEST button (bookkeeping) lamp is routed here.


  * Shark Party.

  7654 3210
  ---- ---x  HOLD3.
  ---- --x-  HOLD4 / BIG.
  ---- -x--  ???.
  ---- x---  BET.
  ---x ----  HOLD1 / DOUBLE.
  --x- ----  START / TAKE.
  -x-- ----  HOLD2.
  x--- ----  HOLD5 / SMALL.


  * Shark Party (English, Alpha license).

  7654 3210
  ---- ---x  ???.
  ---- --x-  HOLD3 / D-UP.
  ---- -x--  START.
  ---- x---  HOLD1 / BET.
  ---x ----  ???.
  --x- ----  HOLD2 / TAKE.
  -x-- ----  ???.
  x--- ----  HOLD4 & HOLD5.


  * Treasure Bonus (Subsino).

  7654 3210
  ---- ---x  SMALL / RED / STOP3.
  ---- --x-  D-UP / INFO.
  ---- -x--  START / STOP ALL.
  ---- x---  BET / STOP2.
  ---x ----  ???.
  --x- ----  TAKE / STOP1.
  -x-- ----  ???.
  x--- ----  BIG / BLACK.


  After seeing the button/lamps functions, I think that controls layout should be
  arranged the following way:

   ________    ________    ________    ________    ________       __________
  |        |  |        |  |        |  |        |  |        |     |          |
  |  D-UP  |  |  TAKE  |  |  BET   |  | SMALL  |  |  BIG   |     |  START   |
  |  INFO  |  | STOP 1 |  | STOP 2 |  | STOP 3 |  |        |     | STOP ALL |
  |________|  |________|  |________|  |________|  |________|     |__________|

   Key 'Z'     Key 'X'     Key 'C'     Key 'V'     Key 'B'        Key 'N'

  Mapped to the above keys to be more user-friendly.

*/

	// Lamps 0 - 7
	for (int i = 0; i < 8; i++)
		m_lamps[i] = BIT(data, i);

//  popmessage("Out B %02x",data);
}


/***************************************************************************
*                              Memory Maps                                 *
***************************************************************************/

void subsino_state::srider_map(address_map &map)
{
	map(0x00000, 0x0bfff).rom();
	map(0x0c000, 0x0cfff).ram();
	map(0x0d000, 0x0d002).r("ppi1", FUNC(i8255_device::read));
	map(0x0d004, 0x0d006).r("ppi2", FUNC(i8255_device::read));
	map(0x0d009, 0x0d009).w(FUNC(subsino_state::out_b_w));
	map(0x0d00a, 0x0d00a).w(FUNC(subsino_state::out_a_w));
	map(0x0d00c, 0x0d00c).portr("INC");
	map(0x0d016, 0x0d017).w("ymsnd", FUNC(ym3812_device::write));
	map(0x0d018, 0x0d018).w("oki", FUNC(okim6295_device::write));
	map(0x0d01b, 0x0d01b).w(FUNC(subsino_state::tiles_offset_w));
	map(0x0e000, 0x0e7ff).ram().w(FUNC(subsino_state::colorram_w)).share("colorram");
	map(0x0e800, 0x0efff).ram().w(FUNC(subsino_state::videoram_w)).share("videoram");
}

void subsino_state::dinofmly_map(address_map &map)
{
	srider_map(map);

	map(0x0d800, 0x0d800).w("ramdac", FUNC(ramdac_device::index_w));
	map(0x0d801, 0x0d801).w("ramdac", FUNC(ramdac_device::pal_w));
	map(0x0d802, 0x0d802).w("ramdac", FUNC(ramdac_device::mask_w));
}

void subsino_state::sharkpy_map(address_map &map)
{
	map(0x00000, 0x13fff).rom(); //overlap unmapped regions
	map(0x09800, 0x09fff).ram();
	map(0x09000, 0x09002).r("ppi1", FUNC(i8255_device::read));
	map(0x09004, 0x09006).r("ppi2", FUNC(i8255_device::read));
	map(0x09009, 0x09009).w(FUNC(subsino_state::out_b_w));
	map(0x0900a, 0x0900a).w(FUNC(subsino_state::out_a_w));
	map(0x0900c, 0x0900c).portr("INC");
	map(0x09016, 0x09017).w("ymsnd", FUNC(ym3812_device::write));
	map(0x09018, 0x09018).w("oki", FUNC(okim6295_device::write));
	map(0x0901b, 0x0901b).w(FUNC(subsino_state::tiles_offset_w));
	map(0x07800, 0x07fff).ram();
	map(0x08000, 0x087ff).ram().w(FUNC(subsino_state::colorram_w)).share("colorram");
	map(0x08800, 0x08fff).ram().w(FUNC(subsino_state::videoram_w)).share("videoram");
}

/*
Victor 21 protection is absolutely trivial. At every number of presetted hands, there's an animation
that announces to the player that the card deck changes. If the protection check fails (at start-up),
this event makes the game to reset without any money in the bank.
*/

void subsino_state::victor21_map(address_map &map)
{
	map(0x00000, 0x08fff).rom(); //overlap unmapped regions
	map(0x09800, 0x09fff).ram();
	map(0x09000, 0x09003).rw("ppi", FUNC(i8255_device::read), FUNC(i8255_device::write));
	map(0x09004, 0x09004).portr("INA");
	map(0x09005, 0x09005).portr("INB");
	map(0x09006, 0x09006).portr("SW1");
	map(0x09007, 0x09007).portr("SW2");
	map(0x09008, 0x09008).portr("SW3");
	map(0x0900b, 0x0900b).ram(); //protection
	map(0x0900c, 0x0900c).w("oki", FUNC(okim6295_device::write));
	map(0x0900e, 0x0900f).w("ymsnd", FUNC(ym2413_device::write));
	map(0x0900d, 0x0900d).w(FUNC(subsino_state::tiles_offset_w));
	map(0x07800, 0x07fff).ram();
	map(0x08000, 0x087ff).ram().w(FUNC(subsino_state::videoram_w)).share("videoram");
	map(0x08800, 0x08fff).ram().w(FUNC(subsino_state::colorram_w)).share("colorram");
	map(0x10000, 0x13fff).rom();
}


/*
Victor 5 has a protection device that calculates the combinations of the screen.
0x00 = you lose
0x01 = royal flush
0x02 = 5 of a kind
 ...
0x0a = jacks of better

0xd9 is asked at the POST, game refuses to run otherwise.

The fun thing is that the main CPU actually calculates the combinations then it routes to this port
thru packet writes, 0xd* starts the packet, 0xe* ends the packet.
I'm fairly sure that this thing can do a lot more, the POST check makes me think that 0xd9 is actually a result of a RNG.
For now we'll emulate the bare minimum to let this game to work, obviously we need tests/tracing on the real board to understand
what it is exactly and what it can possibly do.
*/


uint8_t subsino_state::flash_r()
{
//  printf("R %02x\n",m_flash_val);

	if(m_flash_val == 0xff)
		return 0xd9;
	else if(m_flash_val <= 0xa)
		return m_flash_val;
	else if(m_flash_val == 0x92)
		return 0xeb; //protected GFXs in Cross Bingo
	else
		return 0xd9;
}

void subsino_state::flash_w(uint8_t data)
{
	switch(m_flash_packet_start)
	{
		case 0:
			m_flash_packet = data;
			if((m_flash_packet & 0xf8) == 0xd0)
				m_flash_packet_start = 1; //start of packet
			break;
		case 1:
			m_flash_packet = data;
			if((m_flash_packet & 0xf8) == 0xe0)
				m_flash_packet_start = 0; //end of packet
			else
				m_flash_val = data;
			break;
	}
}

void subsino_state::victor5_map(address_map &map)
{
	victor21_map(map);
	map(0x0900a, 0x0900a).rw(FUNC(subsino_state::flash_r), FUNC(subsino_state::flash_w));
	map(0x0900b, 0x0900b).nopr(); //"flash" status, bit 0
	map(0x0900c, 0x0900c).w("oki", FUNC(okim6295_device::write));
}


uint8_t subsino_state::hwcheck_r()
{
	// Wants this at POST otherwise an "Hardware Error" occurs.
	return 0x55;
}

void subsino_state::crsbingo_map(address_map &map)
{
	map(0x06000, 0x0d7ff).rom().region("program", 0x4000);

	map(0x0f800, 0x0ffff).ram();

	map(0x0f000, 0x0f000).portr("SW1");
	map(0x0f001, 0x0f001).portr("SW2");
	map(0x0f002, 0x0f002).portr("INA");
	map(0x0f003, 0x0f003).portr("INB");
	map(0x0f004, 0x0f004).portr("INC");
	map(0x0f005, 0x0f005).w(FUNC(subsino_state::out_a_w));

	map(0x0f008, 0x0f008).portr("SW4");
	map(0x0f009, 0x0f009).portr("SW3");  // .w(FUNC(subsino_state::out_a_w));
	map(0x0f00a, 0x0f00a).rw(FUNC(subsino_state::hwcheck_r), FUNC(subsino_state::out_b_w));

	map(0x0f010, 0x0f010).rw(FUNC(subsino_state::flash_r), FUNC(subsino_state::flash_w));
//  map(0x0f011, 0x0f011) //"flash" status, bit 0
//  map(0x0f00c, 0x0f00c).portr("INC");
	map(0x0f00c, 0x0f00d).w("ymsnd", FUNC(ym2413_device::write));

//  map(0x0f018, 0x0f018).w("oki", FUNC(okim6295_device::write));

//  map(0x0f00d, 0x0f00d).w(FUNC(subsino_state::tiles_offset_w));

	map(0x0d800, 0x0dfff).ram();
	map(0x0e000, 0x0e7ff).ram().w(FUNC(subsino_state::videoram_w)).share("videoram");
	map(0x0e800, 0x0efff).ram().w(FUNC(subsino_state::colorram_w)).share("colorram");

	map(0x10000, 0x13fff).rom().region("program", 0); //overlap unmapped regions

}

uint8_t subsino_state::out_c_r()
{
	return m_out_c;
}

void subsino_state::out_c_w(uint8_t data)
{
	// not 100% sure on this

	// ???? eccc
	// e = enable reels?
	// c = reel colour bank?
	m_out_c = data;

	for (uint8_t reel = 0; reel < 3; reel++)
		m_reel_tilemap[reel]->mark_all_dirty();
//  popmessage("data %02x\n",data);
}

void subsino_state::tisub_map(address_map &map)
{
	map(0x06000, 0x0d7ff).rom().region("program", 0x4000);
	map(0x0f800, 0x0ffff).ram();

	map(0x0f000, 0x0f002).r("ppi1", FUNC(i8255_device::read));
	map(0x0f004, 0x0f006).r("ppi2", FUNC(i8255_device::read));

<<<<<<< HEAD
	// 0x09008: is marked as OUTPUT C in the test mode.
	map(0x09008, 0x09008).w(FUNC(subsino_state::out_c_w));
	map(0x09009, 0x09009).w(FUNC(subsino_state::out_b_w));
	map(0x0900a, 0x0900a).w(FUNC(subsino_state::out_a_w));
=======
	/* 0x0f008: is marked as OUTPUT C in the test mode. */
	map(0x0f008, 0x0f008).rw(FUNC(subsino_state::out_c_r), FUNC(subsino_state::out_c_w));
	map(0x0f009, 0x0f009).w(FUNC(subsino_state::out_b_w));
	map(0x0f00a, 0x0f00a).w(FUNC(subsino_state::out_a_w));
>>>>>>> fb32ae8e

	map(0x0f00c, 0x0f00c).portr("INC");

	map(0x0f016, 0x0f017).w("ymsnd", FUNC(ym3812_device::write));

//  map(0x0f00c, 0x0f00c).w("oki", FUNC(okim6295_device::write));

	map(0x0f01b, 0x0f01b).w(FUNC(subsino_state::tiles_offset_w));

	map(0x0d800, 0x0dfff).ram();
	map(0x0e800, 0x0efff).ram().w(FUNC(subsino_state::videoram_w)).share("videoram");
	map(0x0e000, 0x0e7ff).ram().w(FUNC(subsino_state::colorram_w)).share("colorram");

	map(0x10000, 0x13fff).rom().region("program", 0);
	map(0x1d000, 0x1dfff).rom().region("program", 0xd000); // reads the card face data here

	map(0x1e0c0, 0x1e0ff).ram().share("reel_scroll.2");
	map(0x1e140, 0x1e17f).ram().share("reel_scroll.1");
	map(0x1e180, 0x1e1bf).ram().share("reel_scroll.0");

	map(0x1e800, 0x1e9ff).ram().w(FUNC(subsino_state::reel_ram_w<0>)).share("reel_ram.0");
	map(0x1ea00, 0x1ebff).ram().w(FUNC(subsino_state::reel_ram_w<1>)).share("reel_ram.1");
	map(0x1ec00, 0x1edff).ram().w(FUNC(subsino_state::reel_ram_w<2>)).share("reel_ram.2");
}

void subsino_state::ramdac_map(address_map &map)
{
	map(0x000, 0x3ff).rw("ramdac", FUNC(ramdac_device::ramdac_pal_r), FUNC(ramdac_device::ramdac_rgb666_w));
}

// this stuff is banked..
// not 100% sure on the bank bits.. other bits are also set
void subsino_state::reel_scrollattr_w(offs_t offset, uint8_t data)
{
	if (*m_stbsub_out_c & 0x20)
	{
		if (offset<0x200)
		{
			m_reel_attr[0][offset&0x1ff] = data;
		}
		else if (offset<0x400)
		{
			m_reel_attr[1][offset&0x1ff] = data;
		}
		else if (offset<0x600)
		{
			m_reel_attr[2][offset&0x1ff] = data;
		}
		else
		{
			// ??
		}
	}
	else
	{
		offset &=0xff;

		if (offset<0x40)
		{
			// ??
		}
		else if (offset<0x80)
		{
			m_reel_scroll[1][offset&0x3f] = data;
		}
		else if (offset<0xc0)
		{
			m_reel_scroll[0][offset&0x3f] = data;
		}
		else
		{
			m_reel_scroll[2][offset&0x3f] = data;
		}
	}
}

uint8_t subsino_state::reel_scrollattr_r(offs_t offset)
{
	return m_reel_attr[0][offset];
}

void subsino_state::stbsub_map(address_map &map)
{
	map(0x00000, 0x0bfff).rom();

	map(0x0c000, 0x0cfff).ram().share("nvram");

	map(0x0d000, 0x0d002).r("ppi1", FUNC(i8255_device::read));
	map(0x0d004, 0x0d006).r("ppi2", FUNC(i8255_device::read));

	map(0x0d008, 0x0d008).ram().share("stbsub_out_c");

	map(0x0d009, 0x0d009).w(FUNC(subsino_state::out_b_w));
	map(0x0d00a, 0x0d00a).w(FUNC(subsino_state::out_a_w));

	map(0x0d00c, 0x0d00c).portr("INC");

	map(0x0d010, 0x0d010).w("ramdac", FUNC(ramdac_device::index_w));
	map(0x0d011, 0x0d011).w("ramdac", FUNC(ramdac_device::pal_w));
	map(0x0d012, 0x0d012).w("ramdac", FUNC(ramdac_device::mask_w));

	map(0x0d016, 0x0d017).w("ymsnd", FUNC(ym3812_device::write));

//  map(0x0d01b, 0x0d01b).w(FUNC(subsino_state::tiles_offset_w));

	map(0x0e000, 0x0e7ff).ram().w(FUNC(subsino_state::colorram_w)).share("colorram");
	map(0x0e800, 0x0efff).ram().w(FUNC(subsino_state::videoram_w)).share("videoram");

	map(0xf000, 0xf7ff).rw(FUNC(subsino_state::reel_scrollattr_r), FUNC(subsino_state::reel_scrollattr_w));

	map(0xf800, 0xf9ff).ram().w(FUNC(subsino_state::reel_ram_w<0>)).share("reel_ram.0");
	map(0xfa00, 0xfbff).ram().w(FUNC(subsino_state::reel_ram_w<1>)).share("reel_ram.1");
	map(0xfc00, 0xfdff).ram().w(FUNC(subsino_state::reel_ram_w<2>)).share("reel_ram.2");
}


/***************************************************************************
                        Magic Train (Clear NVRAM ROM?)
***************************************************************************/

void subsino_state::mtrainnv_map(address_map &map)
{
	map(0x00000, 0x0bfff).rom();

	map(0x0c000, 0x0cfff).ram().share("nvram");

	map(0x0d000, 0x0d002).r("ppi1", FUNC(i8255_device::read));
	map(0x0d004, 0x0d006).r("ppi2", FUNC(i8255_device::read));

	map(0x0d008, 0x0d008).ram().share("stbsub_out_c");
//  map(0x0d009, 0x0d009).w(FUNC(subsino_state::));
//  map(0x0d00a, 0x0d00a).w(FUNC(subsino_state::));
//  map(0x0d00b, 0x0d00b).w(FUNC(subsino_state::));
	map(0x0d00c, 0x0d00c).portr("INC");

	map(0x0d010, 0x0d010).w("ramdac", FUNC(ramdac_device::index_w));
	map(0x0d011, 0x0d011).w("ramdac", FUNC(ramdac_device::pal_w));
	map(0x0d012, 0x0d012).w("ramdac", FUNC(ramdac_device::mask_w));

//  map(0x0d012, 0x0d012).w(FUNC(subsino_state::));

	map(0x0d016, 0x0d017).w("ymsnd", FUNC(ym3812_device::write));

//  map(0x0d018, 0x0d018).rw("oki", FUNC(okim6295_device::read), FUNC(okim6295_device::write));

	map(0x0e000, 0x0e7ff).ram().w(FUNC(subsino_state::colorram_w)).share("colorram");
	map(0x0e800, 0x0efff).ram().w(FUNC(subsino_state::videoram_w)).share("videoram");

	map(0xf000, 0xf7ff).rw(FUNC(subsino_state::reel_scrollattr_r), FUNC(subsino_state::reel_scrollattr_w));

	map(0xf800, 0xf9ff).ram().w(FUNC(subsino_state::reel_ram_w<0>)).share("reel_ram.0");
	map(0xfa00, 0xfbff).ram().w(FUNC(subsino_state::reel_ram_w<1>)).share("reel_ram.1");
	map(0xfc00, 0xfdff).ram().w(FUNC(subsino_state::reel_ram_w<2>)).share("reel_ram.2");
}


void subsino_state::subsino_iomap(address_map &map)
{
	map(0x0000, 0x003f).ram(); // internal regs
}


/***************************************************************************
*                              Input Ports                                 *
***************************************************************************/

static INPUT_PORTS_START( victor21 )

	PORT_START( "SW1" )
	PORT_DIPNAME( 0x07, 0x07, DEF_STR( Coinage ) )
	PORT_DIPSETTING(    0x06, DEF_STR( 1C_1C ) )
	PORT_DIPSETTING(    0x05, DEF_STR( 1C_2C ) )
	PORT_DIPSETTING(    0x04, DEF_STR( 1C_5C ) )
	PORT_DIPSETTING(    0x07, "1 Coin / 10 Credits" )
	PORT_DIPSETTING(    0x03, "1 Coin / 20 Credits" )
	PORT_DIPSETTING(    0x02, "1 Coin / 25 Credits" )
	PORT_DIPSETTING(    0x01, "1 Coin / 50 Credits" )
	PORT_DIPSETTING(    0x00, "1 Coin / 100 Credits" )
	PORT_DIPNAME( 0x08, 0x08, "Key In" )
	PORT_DIPSETTING(    0x08, "100 Points/Pulse" )
	PORT_DIPSETTING(    0x00, "200 Points/Pulse" )
	PORT_DIPNAME( 0x10, 0x10, DEF_STR( Unknown ) )
	PORT_DIPSETTING(    0x10, DEF_STR( Off ) )
	PORT_DIPSETTING(    0x00, DEF_STR( On ) )
	PORT_DIPNAME( 0x20, 0x20, DEF_STR( Unknown ) )
	PORT_DIPSETTING(    0x20, DEF_STR( Off ) )
	PORT_DIPSETTING(    0x00, DEF_STR( On ) )
	PORT_DIPNAME( 0x40, 0x40, DEF_STR( Unknown ) )
	PORT_DIPSETTING(    0x40, DEF_STR( Off ) )
	PORT_DIPSETTING(    0x00, DEF_STR( On ) )
	PORT_DIPNAME( 0x80, 0x80, DEF_STR( Unknown ) )
	PORT_DIPSETTING(    0x80, DEF_STR( Off ) )
	PORT_DIPSETTING(    0x00, DEF_STR( On ) )

	PORT_START( "SW2" )
	PORT_DIPNAME( 0x03, 0x03, "Main Game Rate" )
	PORT_DIPSETTING(    0x00, "75%" )
	PORT_DIPSETTING(    0x01, "80%" )
	PORT_DIPSETTING(    0x03, "85%" )
	PORT_DIPSETTING(    0x02, "90%" )
	PORT_DIPNAME( 0x04, 0x04, "Max Rate" )
	PORT_DIPSETTING(    0x04, DEF_STR( Off ) )
	PORT_DIPSETTING(    0x00, DEF_STR( On ) )
	PORT_DIPNAME( 0x18, 0x18, "Minimum Bet" )
	PORT_DIPSETTING(    0x10, "1" )
	PORT_DIPSETTING(    0x08, "5" )
	PORT_DIPSETTING(    0x18, "10" )
	PORT_DIPSETTING(    0x00, "20" )
	PORT_DIPNAME( 0x20, 0x20, "Attract Music" )
	PORT_DIPSETTING(    0x00, DEF_STR( Off ) )
	PORT_DIPSETTING(    0x20, DEF_STR( On ) )
	PORT_DIPNAME( 0x40, 0x40, "SW2 - 40" )
	PORT_DIPSETTING(    0x40, DEF_STR( Off ) )
	PORT_DIPSETTING(    0x00, DEF_STR( On ) )
	PORT_DIPNAME( 0x80, 0x80, DEF_STR( Unknown ) )
	PORT_DIPSETTING(    0x80, DEF_STR( Off ) )
	PORT_DIPSETTING(    0x00, DEF_STR( On ) )

	PORT_START( "SW3" )
	PORT_DIPNAME( 0x01, 0x01, "SW3" )
	PORT_DIPSETTING(    0x01, DEF_STR( Off ) )
	PORT_DIPSETTING(    0x00, DEF_STR( On ) )
	PORT_DIPNAME( 0x02, 0x02, DEF_STR( Unknown ) )
	PORT_DIPSETTING(    0x02, DEF_STR( Off ) )
	PORT_DIPSETTING(    0x00, DEF_STR( On ) )
	PORT_DIPNAME( 0x04, 0x04, DEF_STR( Unknown ) )
	PORT_DIPSETTING(    0x04, DEF_STR( Off ) )
	PORT_DIPSETTING(    0x00, DEF_STR( On ) )
	PORT_DIPNAME( 0x08, 0x08, DEF_STR( Unknown ) )
	PORT_DIPSETTING(    0x08, DEF_STR( Off ) )
	PORT_DIPSETTING(    0x00, DEF_STR( On ) )
	PORT_DIPNAME( 0x10, 0x10, DEF_STR( Unknown ) )
	PORT_DIPSETTING(    0x10, DEF_STR( Off ) )
	PORT_DIPSETTING(    0x00, DEF_STR( On ) )
	PORT_DIPNAME( 0x20, 0x20, DEF_STR( Unknown ) )
	PORT_DIPSETTING(    0x20, DEF_STR( Off ) )
	PORT_DIPSETTING(    0x00, DEF_STR( On ) )
	PORT_DIPNAME( 0x40, 0x40, DEF_STR( Unknown ) )
	PORT_DIPSETTING(    0x40, DEF_STR( Off ) )
	PORT_DIPSETTING(    0x00, DEF_STR( On ) )
	PORT_DIPNAME( 0x80, 0x80, DEF_STR( Unknown ) )
	PORT_DIPSETTING(    0x80, DEF_STR( Off ) )
	PORT_DIPSETTING(    0x00, DEF_STR( On ) )

	PORT_START( "INA" )
	PORT_BIT( 0x01, IP_ACTIVE_LOW, IPT_UNKNOWN )
	PORT_BIT( 0x02, IP_ACTIVE_LOW, IPT_BUTTON2 )        PORT_CODE(KEYCODE_V)    PORT_NAME("Split")
	PORT_BIT( 0x04, IP_ACTIVE_LOW, IPT_UNKNOWN )
	PORT_BIT( 0x08, IP_ACTIVE_LOW, IPT_GAMBLE_DEAL )    PORT_CODE(KEYCODE_Z)    PORT_NAME("Deal / Hit")
	PORT_BIT( 0x10, IP_ACTIVE_LOW, IPT_GAMBLE_BET )     PORT_IMPULSE(3)
	PORT_BIT( 0x20, IP_ACTIVE_LOW, IPT_GAMBLE_STAND )   PORT_CODE(KEYCODE_X)
	PORT_BIT( 0x40, IP_ACTIVE_LOW, IPT_BUTTON1 )        PORT_CODE(KEYCODE_A)    PORT_NAME("Bet x10")    // multibet
	PORT_BIT( 0x80, IP_ACTIVE_LOW, IPT_GAMBLE_D_UP )    PORT_CODE(KEYCODE_C)

	PORT_START( "INB" )
	PORT_BIT( 0x01, IP_ACTIVE_LOW, IPT_COIN1 )          PORT_IMPULSE(3) // coin 1
	PORT_BIT( 0x02, IP_ACTIVE_LOW, IPT_GAMBLE_KEYIN )   // key in
	PORT_BIT( 0x04, IP_ACTIVE_LOW, IPT_COIN2 )          PORT_IMPULSE(3) // coin 2
	PORT_BIT( 0x08, IP_ACTIVE_LOW, IPT_COIN3 )          PORT_IMPULSE(3) // coin 3
	PORT_BIT( 0x10, IP_ACTIVE_LOW, IPT_GAMBLE_BOOK )                            PORT_NAME("Stats")  // Bookkeeping.
	PORT_BIT( 0x20, IP_ACTIVE_LOW, IPT_GAMBLE_SERVICE )                         PORT_NAME("Settings")   // Game Rate.
	PORT_BIT( 0x40, IP_ACTIVE_LOW, IPT_GAMBLE_PAYOUT )  // no payout?
	PORT_BIT( 0x80, IP_ACTIVE_LOW, IPT_GAMBLE_KEYOUT )  // key out

	PORT_START( "INC" )
	PORT_BIT( 0x01, IP_ACTIVE_LOW, IPT_UNKNOWN )
	PORT_BIT( 0x02, IP_ACTIVE_LOW, IPT_UNKNOWN )
	PORT_BIT( 0x04, IP_ACTIVE_LOW, IPT_MEMORY_RESET )                           PORT_NAME("Reset")  // hard reset
	PORT_BIT( 0x08, IP_ACTIVE_LOW, IPT_UNKNOWN )
	PORT_BIT( 0x10, IP_ACTIVE_LOW, IPT_UNKNOWN )
	PORT_BIT( 0x20, IP_ACTIVE_LOW, IPT_UNKNOWN )
	PORT_BIT( 0x40, IP_ACTIVE_LOW, IPT_UNKNOWN )
	PORT_BIT( 0x80, IP_ACTIVE_LOW, IPT_UNKNOWN )
INPUT_PORTS_END


static INPUT_PORTS_START( victor5 )

	PORT_START( "SW1" )
	PORT_DIPNAME( 0x07, 0x07, DEF_STR( Coinage ) )
	PORT_DIPSETTING(    0x06, DEF_STR( 1C_1C ) )
	PORT_DIPSETTING(    0x05, DEF_STR( 1C_2C ) )
	PORT_DIPSETTING(    0x04, DEF_STR( 1C_5C ) )
	PORT_DIPSETTING(    0x07, "1 Coin / 10 Credits" )
	PORT_DIPSETTING(    0x03, "1 Coin / 20 Credits" )
	PORT_DIPSETTING(    0x02, "1 Coin / 25 Credits" )
	PORT_DIPSETTING(    0x01, "1 Coin / 50 Credits" )
	PORT_DIPSETTING(    0x00, "1 Coin / 100 Credits" )
	PORT_DIPNAME( 0x08, 0x08, "Key In" )
	PORT_DIPSETTING(    0x08, "100 Points/Pulse" )
	PORT_DIPSETTING(    0x00, "500 Points/Pulse" )
	PORT_DIPNAME( 0x10, 0x10, DEF_STR( Unknown ) )
	PORT_DIPSETTING(    0x10, DEF_STR( Off ) )
	PORT_DIPSETTING(    0x00, DEF_STR( On ) )
	PORT_DIPNAME( 0x20, 0x20, DEF_STR( Unknown ) )
	PORT_DIPSETTING(    0x20, DEF_STR( Off ) )
	PORT_DIPSETTING(    0x00, DEF_STR( On ) )
	PORT_DIPNAME( 0xc0, 0xc0, "Max Bet" )
	PORT_DIPSETTING(    0x80, "20" )
	PORT_DIPSETTING(    0x40, "40" )
	PORT_DIPSETTING(    0xc0, "50" )
	PORT_DIPSETTING(    0x00, "80" )

	PORT_START( "SW2" )
	PORT_DIPNAME( 0x03, 0x03, "Main Game Rate" )
	PORT_DIPSETTING(    0x00, "68%" )
	PORT_DIPSETTING(    0x01, "76%" )
	PORT_DIPSETTING(    0x03, "84%" )
	PORT_DIPSETTING(    0x02, "92%" )
	PORT_DIPNAME( 0x0c, 0x0c, "Double-Up Rate" )
	PORT_DIPSETTING(    0x00, "74%" )
	PORT_DIPSETTING(    0x04, "80%" )
	PORT_DIPSETTING(    0x0c, "86%" )
	PORT_DIPSETTING(    0x08, "92%" )
	PORT_DIPNAME( 0x10, 0x10, DEF_STR( Unknown ) )
	PORT_DIPSETTING(    0x10, DEF_STR( Off ) )
	PORT_DIPSETTING(    0x00, DEF_STR( On ) )
	PORT_DIPNAME( 0x20, 0x20, DEF_STR( Unknown ) )
	PORT_DIPSETTING(    0x20, DEF_STR( Off ) )
	PORT_DIPSETTING(    0x00, DEF_STR( On ) )
	PORT_DIPNAME( 0xc0, 0xc0, "Minimum Bet" )
	PORT_DIPSETTING(    0x80, "1" )
	PORT_DIPSETTING(    0x40, "5" )
	PORT_DIPSETTING(    0xc0, "10" )
	PORT_DIPSETTING(    0x00, "20" )

	PORT_START( "SW3" )
	PORT_DIPNAME( 0x01, 0x01, "SW3" )
	PORT_DIPSETTING(    0x01, DEF_STR( Off ) )
	PORT_DIPSETTING(    0x00, DEF_STR( On ) )
	PORT_DIPNAME( 0x02, 0x02, DEF_STR( Unknown ) )
	PORT_DIPSETTING(    0x02, DEF_STR( Off ) )
	PORT_DIPSETTING(    0x00, DEF_STR( On ) )
	PORT_DIPNAME( 0x04, 0x04, DEF_STR( Unknown ) )
	PORT_DIPSETTING(    0x04, DEF_STR( Off ) )
	PORT_DIPSETTING(    0x00, DEF_STR( On ) )
	PORT_DIPNAME( 0x08, 0x08, DEF_STR( Unknown ) )
	PORT_DIPSETTING(    0x08, DEF_STR( Off ) )
	PORT_DIPSETTING(    0x00, DEF_STR( On ) )
	PORT_DIPNAME( 0x10, 0x10, DEF_STR( Unknown ) )
	PORT_DIPSETTING(    0x10, DEF_STR( Off ) )
	PORT_DIPSETTING(    0x00, DEF_STR( On ) )
	PORT_DIPNAME( 0x20, 0x20, DEF_STR( Unknown ) )
	PORT_DIPSETTING(    0x20, DEF_STR( Off ) )
	PORT_DIPSETTING(    0x00, DEF_STR( On ) )
	PORT_DIPNAME( 0x40, 0x00, "Attract Music" )
	PORT_DIPSETTING(    0x40, DEF_STR( Off ) )
	PORT_DIPSETTING(    0x00, DEF_STR( On ) )
	PORT_DIPNAME( 0x80, 0x80, DEF_STR( Unknown ) )
	PORT_DIPSETTING(    0x80, DEF_STR( Off ) )
	PORT_DIPSETTING(    0x00, DEF_STR( On ) )

	PORT_START( "INA" )
	PORT_BIT( 0x01, IP_ACTIVE_LOW, IPT_POKER_HOLD1 )
	PORT_BIT( 0x02, IP_ACTIVE_LOW, IPT_POKER_HOLD2 )
	PORT_BIT( 0x04, IP_ACTIVE_LOW, IPT_POKER_HOLD3 )    PORT_NAME("Hold 3 / Half Take")
	PORT_BIT( 0x08, IP_ACTIVE_LOW, IPT_POKER_HOLD4 )    PORT_NAME("Hold 4 / Big")
	PORT_BIT( 0x10, IP_ACTIVE_LOW, IPT_POKER_HOLD5 )    PORT_NAME("Hold 5 / Small")
	PORT_BIT( 0x20, IP_ACTIVE_LOW, IPT_GAMBLE_DEAL )    PORT_NAME("Deal / Take")
	PORT_BIT( 0x40, IP_ACTIVE_LOW, IPT_GAMBLE_BET )     PORT_IMPULSE(3)
	PORT_BIT( 0x80, IP_ACTIVE_LOW, IPT_UNKNOWN )

	PORT_START( "INB" )
	PORT_BIT( 0x01, IP_ACTIVE_LOW, IPT_COIN1 )          PORT_IMPULSE(3) // coin
	PORT_BIT( 0x02, IP_ACTIVE_LOW, IPT_GAMBLE_KEYIN )   // key in
	PORT_BIT( 0x04, IP_ACTIVE_LOW, IPT_UNKNOWN )
	PORT_BIT( 0x08, IP_ACTIVE_LOW, IPT_UNKNOWN )
	PORT_BIT( 0x10, IP_ACTIVE_LOW, IPT_GAMBLE_BOOK )                            PORT_NAME("Stats")  // Bookkeeping.
	PORT_BIT( 0x20, IP_ACTIVE_LOW, IPT_GAMBLE_SERVICE )                         PORT_NAME("Settings")   // Game Rate & others.
	PORT_BIT( 0x40, IP_ACTIVE_LOW, IPT_GAMBLE_PAYOUT )  // payout
	PORT_BIT( 0x80, IP_ACTIVE_LOW, IPT_GAMBLE_KEYOUT )  // key out

	PORT_START( "INC" )
	PORT_BIT( 0x01, IP_ACTIVE_LOW, IPT_UNKNOWN )
	PORT_BIT( 0x02, IP_ACTIVE_LOW, IPT_UNKNOWN )
	PORT_BIT( 0x04, IP_ACTIVE_LOW, IPT_MEMORY_RESET )                           PORT_NAME("Reset")  // hard reset
	PORT_BIT( 0x08, IP_ACTIVE_LOW, IPT_UNKNOWN )
	PORT_BIT( 0x10, IP_ACTIVE_LOW, IPT_UNKNOWN )
	PORT_BIT( 0x20, IP_ACTIVE_LOW, IPT_UNKNOWN )
	PORT_BIT( 0x40, IP_ACTIVE_LOW, IPT_UNKNOWN )
	PORT_BIT( 0x80, IP_ACTIVE_LOW, IPT_UNKNOWN )
INPUT_PORTS_END


static INPUT_PORTS_START( tisub )

	PORT_START( "SW1" )
	PORT_DIPNAME( 0x07, 0x07, DEF_STR( Coinage ) )      PORT_DIPLOCATION("SW1:1,2,3")   // SW1-123
	PORT_DIPSETTING(    0x06, DEF_STR( 1C_1C ) )
	PORT_DIPSETTING(    0x05, DEF_STR( 1C_2C ) )
	PORT_DIPSETTING(    0x04, DEF_STR( 1C_5C ) )
	PORT_DIPSETTING(    0x07, "1 Coin / 10 Credits" )
	PORT_DIPSETTING(    0x03, "1 Coin / 20 Credits" )
	PORT_DIPSETTING(    0x02, "1 Coin / 25 Credits" )
	PORT_DIPSETTING(    0x01, "1 Coin / 50 Credits" )
	PORT_DIPSETTING(    0x00, "1 Coin / 100 Credits" )
	PORT_DIPNAME( 0x38, 0x38, "Key In" )                PORT_DIPLOCATION("SW1:4,5,6")   // SW1-456
	PORT_DIPSETTING(    0x30, "4 Points/Pulse" )
	PORT_DIPSETTING(    0x28, "8 Points/Pulse" )
	PORT_DIPSETTING(    0x20, "20 Points/Pulse" )
	PORT_DIPSETTING(    0x38, "40 Points/Pulse" )
	PORT_DIPSETTING(    0x18, "80 Points/Pulse" )
	PORT_DIPSETTING(    0x10, "100 Points/Pulse" )
	PORT_DIPSETTING(    0x08, "200 Points/Pulse" )
	PORT_DIPSETTING(    0x00, "400 Points/Pulse" )
	PORT_DIPNAME( 0x40, 0x40, "Payout Mode" )           PORT_DIPLOCATION("SW1:7")   // SW1-7
	PORT_DIPSETTING(    0x40, "Coin Value" )
	PORT_DIPSETTING(    0x00, "Key In Value" )
	PORT_DIPNAME( 0x80, 0x80, DEF_STR( Unknown ) )      PORT_DIPLOCATION("SW1:8")
	PORT_DIPSETTING(    0x80, DEF_STR( Off ) )
	PORT_DIPSETTING(    0x00, DEF_STR( On ) )

	PORT_START( "SW2" )
	PORT_DIPNAME( 0x03, 0x03, "Minimum Bet" )           PORT_DIPLOCATION("SW2:1,2") // SW2-12
	PORT_DIPSETTING(    0x03, "1" )
	PORT_DIPSETTING(    0x02, "8" )
	PORT_DIPSETTING(    0x01, "16" )
	PORT_DIPSETTING(    0x00, "32" )
	PORT_DIPNAME( 0x0c, 0x08, "Max Bet" )               PORT_DIPLOCATION("SW2:3,4") // SW2-34
	PORT_DIPSETTING(    0x0c, "2" )
	PORT_DIPSETTING(    0x00, "8" )
	PORT_DIPSETTING(    0x04, "16" )
	PORT_DIPSETTING(    0x08, "32" )
	PORT_DIPNAME( 0x10, 0x00, DEF_STR( Demo_Sounds ) )  PORT_DIPLOCATION("SW2:5")   // Not in test mode.
	PORT_DIPSETTING(    0x10, DEF_STR( Off ) )
	PORT_DIPSETTING(    0x00, DEF_STR( On ) )
	PORT_DIPNAME( 0x20, 0x20, "Game Limit" )            PORT_DIPLOCATION("SW2:6")   // SW2-6
	PORT_DIPSETTING(    0x20, "20000" )
	PORT_DIPSETTING(    0x00, "30000" )
	PORT_DIPNAME( 0x40, 0x40, "Auto Take" )             PORT_DIPLOCATION("SW2:7")   // SW2-7
	PORT_DIPSETTING(    0x40, DEF_STR( Off ) )
	PORT_DIPSETTING(    0x00, DEF_STR( On ) )
	PORT_DIPNAME( 0x80, 0x80, DEF_STR( Unknown ) )      PORT_DIPLOCATION("SW2:8")
	PORT_DIPSETTING(    0x80, DEF_STR( Off ) )
	PORT_DIPSETTING(    0x00, DEF_STR( On ) )

	PORT_START( "SW3" )
	PORT_DIPNAME( 0x07, 0x07, "Main Game Rate" )        PORT_DIPLOCATION("SW3:1,2,3")   // SW3-123
	PORT_DIPSETTING(    0x00, "77%" )
	PORT_DIPSETTING(    0x01, "80%" )
	PORT_DIPSETTING(    0x02, "83%" )
	PORT_DIPSETTING(    0x03, "86%" )
	PORT_DIPSETTING(    0x04, "89%" )
	PORT_DIPSETTING(    0x07, "92%" )
	PORT_DIPSETTING(    0x05, "95%" )
	PORT_DIPSETTING(    0x06, "98%" )
	PORT_DIPNAME( 0x08, 0x08, DEF_STR( Unknown ) )      PORT_DIPLOCATION("SW3:4")
	PORT_DIPSETTING(    0x08, DEF_STR( Off ) )
	PORT_DIPSETTING(    0x00, DEF_STR( On ) )
	PORT_DIPNAME( 0x10, 0x10, DEF_STR( Unknown ) )      PORT_DIPLOCATION("SW3:5")
	PORT_DIPSETTING(    0x10, DEF_STR( Off ) )
	PORT_DIPSETTING(    0x00, DEF_STR( On ) )
	PORT_DIPNAME( 0x20, 0x20, DEF_STR( Unknown ) )      PORT_DIPLOCATION("SW3:6")
	PORT_DIPSETTING(    0x20, DEF_STR( Off ) )
	PORT_DIPSETTING(    0x00, DEF_STR( On ) )
	PORT_DIPNAME( 0x40, 0x40, DEF_STR( Unknown ) )      PORT_DIPLOCATION("SW3:7")
	PORT_DIPSETTING(    0x40, DEF_STR( Off ) )
	PORT_DIPSETTING(    0x00, DEF_STR( On ) )
	PORT_DIPNAME( 0x80, 0x80, DEF_STR( Unknown ) )      PORT_DIPLOCATION("SW3:8")
	PORT_DIPSETTING(    0x80, DEF_STR( Off ) )
	PORT_DIPSETTING(    0x00, DEF_STR( On ) )

	PORT_START( "SW4" )
	PORT_DIPNAME( 0x07, 0x07, "Double-Up Rate" )        PORT_DIPLOCATION("SW4:1,2,3")   // SW4-123
	PORT_DIPSETTING(    0x00, "70%" )
	PORT_DIPSETTING(    0x01, "74%" )
	PORT_DIPSETTING(    0x02, "78%" )
	PORT_DIPSETTING(    0x03, "82%" )
	PORT_DIPSETTING(    0x04, "86%" )
	PORT_DIPSETTING(    0x07, "90%" )
	PORT_DIPSETTING(    0x05, "94%" )
	PORT_DIPSETTING(    0x06, "98%" )
	PORT_DIPNAME( 0x08, 0x08, "Double-Up Limit" )       PORT_DIPLOCATION("SW4:4")   // SW4-4
	PORT_DIPSETTING(    0x08, "5000" )
	PORT_DIPSETTING(    0x00, "10000" )
	PORT_DIPNAME( 0x10, 0x10, DEF_STR( Unknown ) )      PORT_DIPLOCATION("SW4:5")
	PORT_DIPSETTING(    0x10, DEF_STR( Off ) )
	PORT_DIPSETTING(    0x00, DEF_STR( On ) )
	PORT_DIPNAME( 0x20, 0x20, DEF_STR( Unknown ) )      PORT_DIPLOCATION("SW4:6")
	PORT_DIPSETTING(    0x20, DEF_STR( Off ) )
	PORT_DIPSETTING(    0x00, DEF_STR( On ) )
	PORT_DIPNAME( 0x40, 0x40, DEF_STR( Unknown ) )      PORT_DIPLOCATION("SW4:7")
	PORT_DIPSETTING(    0x40, DEF_STR( Off ) )
	PORT_DIPSETTING(    0x00, DEF_STR( On ) )
	PORT_DIPNAME( 0x80, 0x80, DEF_STR( Unknown ) )      PORT_DIPLOCATION("SW4:8")
	PORT_DIPSETTING(    0x80, DEF_STR( Off ) )
	PORT_DIPSETTING(    0x00, DEF_STR( On ) )

	PORT_START( "INA" )
	PORT_BIT( 0x01, IP_ACTIVE_LOW, IPT_GAMBLE_D_UP )    PORT_NAME("Double / Info")
	PORT_BIT( 0x02, IP_ACTIVE_LOW, IPT_SLOT_STOP1 )     PORT_NAME("Stop 1")
	PORT_BIT( 0x04, IP_ACTIVE_LOW, IPT_SLOT_STOP2 )     PORT_NAME("Stop 2 / Big")
	PORT_BIT( 0x08, IP_ACTIVE_LOW, IPT_SLOT_STOP3 )     PORT_NAME("Stop 3 / Small")
	PORT_BIT( 0x10, IP_ACTIVE_LOW, IPT_UNKNOWN )
	PORT_BIT( 0x20, IP_ACTIVE_LOW, IPT_START1 )         PORT_NAME("Start / Take")
	PORT_BIT( 0x40, IP_ACTIVE_LOW, IPT_GAMBLE_BET )     PORT_IMPULSE(3)
	PORT_BIT( 0x80, IP_ACTIVE_LOW, IPT_UNKNOWN )

	PORT_START( "INB" )
	PORT_BIT( 0x01, IP_ACTIVE_LOW, IPT_COIN1 )          PORT_IMPULSE(3) // coin
	PORT_BIT( 0x02, IP_ACTIVE_LOW, IPT_GAMBLE_KEYIN )   // key in
	PORT_BIT( 0x04, IP_ACTIVE_LOW, IPT_UNKNOWN )
	PORT_BIT( 0x08, IP_ACTIVE_LOW, IPT_UNKNOWN )
	PORT_BIT( 0x10, IP_ACTIVE_LOW, IPT_GAMBLE_BOOK )                            PORT_NAME("Stats / Test")   // Bookkeeping.
	PORT_BIT( 0x20, IP_ACTIVE_LOW, IPT_GAMBLE_SERVICE )                         PORT_NAME("Settings")       // Current settings.
	PORT_BIT( 0x40, IP_ACTIVE_LOW, IPT_GAMBLE_PAYOUT )  // payout
	PORT_BIT( 0x80, IP_ACTIVE_LOW, IPT_GAMBLE_KEYOUT )  // key out

	PORT_START( "INC" )
	PORT_BIT( 0x01, IP_ACTIVE_LOW, IPT_UNKNOWN )
	PORT_BIT( 0x02, IP_ACTIVE_LOW, IPT_UNKNOWN )
	PORT_BIT( 0x04, IP_ACTIVE_LOW, IPT_MEMORY_RESET )                           PORT_NAME("Reset")  // hard reset
	PORT_BIT( 0x08, IP_ACTIVE_LOW, IPT_UNKNOWN )
	PORT_BIT( 0x10, IP_ACTIVE_LOW, IPT_UNKNOWN )
	PORT_BIT( 0x20, IP_ACTIVE_LOW, IPT_UNKNOWN )
	PORT_BIT( 0x40, IP_ACTIVE_LOW, IPT_UNKNOWN )
	PORT_BIT( 0x80, IP_ACTIVE_LOW, IPT_UNKNOWN )
INPUT_PORTS_END


static INPUT_PORTS_START( tisubb )
	PORT_INCLUDE( tisub )

	PORT_MODIFY( "SW2" )
	PORT_DIPNAME( 0x0c, 0x08, "Max Bet" )
	PORT_DIPSETTING(    0x00, "8" )
	PORT_DIPSETTING(    0x04, "16" )
	PORT_DIPSETTING(    0x08, "32" )
	PORT_DIPSETTING(    0x0c, "64" )
	PORT_DIPNAME( 0x20, 0x20, "Game Limit" )            PORT_DIPLOCATION("SW2:6")
	PORT_DIPSETTING(    0x20, "5000" )
	PORT_DIPSETTING(    0x00, "10000" )

	PORT_MODIFY( "SW3" )
	PORT_DIPNAME( 0x07, 0x07, "Main Game Rate" )        PORT_DIPLOCATION("SW3:1,2,3")
	PORT_DIPSETTING(    0x00, "84%" )
	PORT_DIPSETTING(    0x01, "86%" )
	PORT_DIPSETTING(    0x02, "88%" )
	PORT_DIPSETTING(    0x03, "89%" )
	PORT_DIPSETTING(    0x04, "90%" )
	PORT_DIPSETTING(    0x07, "91%" )
	PORT_DIPSETTING(    0x05, "92%" )
	PORT_DIPSETTING(    0x06, "94%" )

	PORT_MODIFY( "INA" )
	PORT_BIT( 0x01, IP_ACTIVE_LOW, IPT_UNKNOWN )
	PORT_BIT( 0x02, IP_ACTIVE_LOW, IPT_UNKNOWN )
	PORT_BIT( 0x04, IP_ACTIVE_LOW, IPT_UNKNOWN )
	PORT_BIT( 0x08, IP_ACTIVE_LOW, IPT_START1 )
	PORT_BIT( 0x10, IP_ACTIVE_LOW, IPT_GAMBLE_BET )     PORT_IMPULSE(3) PORT_NAME("Bet / Stop All")
	PORT_BIT( 0x20, IP_ACTIVE_LOW, IPT_GAMBLE_D_UP )    PORT_NAME("Double / Info")
	PORT_BIT( 0x40, IP_ACTIVE_LOW, IPT_UNKNOWN )

	PORT_MODIFY( "INB" )
	PORT_BIT( 0x04, IP_ACTIVE_LOW, IPT_SLOT_STOP1 )     PORT_NAME("Stop 1 / Take")

	PORT_MODIFY( "INC" )
	PORT_BIT( 0x01, IP_ACTIVE_LOW, IPT_SLOT_STOP3 )     PORT_NAME("Stop 3 / Small")
	PORT_BIT( 0x08, IP_ACTIVE_LOW, IPT_SLOT_STOP2 )     PORT_NAME("Stop 2 / Big")
INPUT_PORTS_END


static INPUT_PORTS_START( stbsub )
	PORT_START("SW1")
	PORT_DIPNAME( 0x07, 0x07, DEF_STR( Coinage ) )      PORT_DIPLOCATION("SW1:1,2,3")
	PORT_DIPSETTING(    0x06, DEF_STR( 1C_1C ) )
	PORT_DIPSETTING(    0x05, DEF_STR( 1C_2C ) )
	PORT_DIPSETTING(    0x04, DEF_STR( 1C_5C ) )
	PORT_DIPSETTING(    0x07, "1 Coin / 10 Credits" )
	PORT_DIPSETTING(    0x03, "1 Coin / 20 Credits" )
	PORT_DIPSETTING(    0x02, "1 Coin / 25 Credits" )
	PORT_DIPSETTING(    0x01, "1 Coin / 50 Credits" )
	PORT_DIPSETTING(    0x00, "1 Coin / 100 Credits" )
	PORT_DIPNAME( 0x38, 0x00, "Remote Credits" )        PORT_DIPLOCATION("SW1:4,5,6")
	PORT_DIPSETTING(    0x30, "1 Pulse / 1 Credits" )
	PORT_DIPSETTING(    0x28, "1 Pulse / 2 Credits" )
	PORT_DIPSETTING(    0x20, "1 Pulse / 5 Credits" )
	PORT_DIPSETTING(    0x38, "1 Pulse / 10 Credits" )
	PORT_DIPSETTING(    0x18, "1 Pulse / 20 Credits" )
	PORT_DIPSETTING(    0x10, "1 Pulse / 25 Credits" )
	PORT_DIPSETTING(    0x08, "1 Pulse / 50 Credits" )
	PORT_DIPSETTING(    0x00, "1 Pulse / 100 Credits" )
	PORT_DIPNAME( 0x40, 0x40, "Pay-out" )               PORT_DIPLOCATION("SW1:7")
	PORT_DIPSETTING(    0x40, "Coin" )
	PORT_DIPSETTING(    0x00, "Key" )
	PORT_DIPNAME( 0x80, 0x80, "Hold Function" )         PORT_DIPLOCATION("SW1:8")
	PORT_DIPSETTING(    0x80, DEF_STR( Yes ) )
	PORT_DIPSETTING(    0x00, DEF_STR( No ) )

	PORT_START("SW2")
	PORT_DIPNAME( 0x03, 0x03, "Minimum Bet" )           PORT_DIPLOCATION("SW2:1,2")
	PORT_DIPSETTING(    0x02, "1" )
	PORT_DIPSETTING(    0x03, "8" )
	PORT_DIPSETTING(    0x01, "16" )
	PORT_DIPSETTING(    0x00, "32" )
	PORT_DIPNAME( 0x0c, 0x0c, "Max Bet" )               PORT_DIPLOCATION("SW2:3,4")
	PORT_DIPSETTING(    0x04, "16" )
	PORT_DIPSETTING(    0x08, "32" )
	PORT_DIPSETTING(    0x0c, "64" )
	PORT_DIPSETTING(    0x00, "80" )
	PORT_DIPNAME( 0x10, 0x00, DEF_STR( Demo_Sounds ) )  PORT_DIPLOCATION("SW2:5")
	PORT_DIPSETTING(    0x10, DEF_STR( Off ) )
	PORT_DIPSETTING(    0x00, DEF_STR( On ) )
	PORT_DIPNAME( 0x60, 0x60, "Game Limit" )            PORT_DIPLOCATION("SW2:6,7")
	PORT_DIPSETTING(    0x40, "10000" )
	PORT_DIPSETTING(    0x60, "20000" )
	PORT_DIPSETTING(    0x20, "30000" )
	PORT_DIPSETTING(    0x00, "60000" )
	PORT_DIPNAME( 0x80, 0x80, "Double Up" )             PORT_DIPLOCATION("SW2:8")
	PORT_DIPSETTING(    0x00, DEF_STR( No ) )
	PORT_DIPSETTING(    0x80, DEF_STR( Yes ) )

	PORT_START( "SW3" )
	PORT_DIPNAME( 0x07, 0x07, "Win Rate" )              PORT_DIPLOCATION("SW3:1,2,3")
	PORT_DIPSETTING(    0x00, "84%" )
	PORT_DIPSETTING(    0x01, "84%" )   // yes, again!
	PORT_DIPSETTING(    0x02, "86%" )
	PORT_DIPSETTING(    0x03, "88%" )
	PORT_DIPSETTING(    0x04, "90%" )
	PORT_DIPSETTING(    0x07, "92%" )
	PORT_DIPSETTING(    0x05, "94%" )
	PORT_DIPSETTING(    0x06, "96%" )
	PORT_DIPNAME( 0x08, 0x08, "Control Panel" )         PORT_DIPLOCATION("SW3:4")
	PORT_DIPSETTING(    0x08, "Type A (No Hold)" )
	PORT_DIPSETTING(    0x00, "Type B" )
	PORT_DIPNAME( 0x30, 0x30, "Max Bonus" )             PORT_DIPLOCATION("SW3:5,6")
	PORT_DIPSETTING(    0x30, "1000" )
	PORT_DIPSETTING(    0x20, "2000" )
	PORT_DIPSETTING(    0x10, "3000" )
	PORT_DIPSETTING(    0x00, "5000" )
	PORT_DIPNAME( 0x40, 0x40, "Gather Rate of Bonus" )  PORT_DIPLOCATION("SW3:7")
	PORT_DIPSETTING(    0x40, "1.0%" )
	PORT_DIPSETTING(    0x00, "0.5%" )
	PORT_DIPNAME( 0x80, 0x80, "Reel Speed" )            PORT_DIPLOCATION("SW3:8")
	PORT_DIPSETTING(    0x80, "Slow" )
	PORT_DIPSETTING(    0x00, "Fast" )

	PORT_START( "SW4" )
	PORT_DIPNAME( 0x07, 0x07, "Double-Up Level" )       PORT_DIPLOCATION("SW4:1,2,3")
	PORT_DIPSETTING(    0x07, "7 (Easy)" )
	PORT_DIPSETTING(    0x06, "6" )
	PORT_DIPSETTING(    0x05, "5" )
	PORT_DIPSETTING(    0x04, "4" )
	PORT_DIPSETTING(    0x03, "3" )
	PORT_DIPSETTING(    0x02, "2" )
	PORT_DIPSETTING(    0x01, "1" )
	PORT_DIPSETTING(    0x00, "0 (Hard)" )
	PORT_DIPNAME( 0x08, 0x08, "Double-Up Limit" )       PORT_DIPLOCATION("SW4:4")
	PORT_DIPSETTING(    0x08, "5000" )
	PORT_DIPSETTING(    0x00, "10000" )
	PORT_DIPNAME( 0x10, 0x10, "Double-Up Game" )        PORT_DIPLOCATION("SW4:5")
	PORT_DIPSETTING(    0x10, "Dancers / Panties Colors" )
	PORT_DIPSETTING(    0x00, "Cards / Seven-Bingo" )
	PORT_DIPNAME( 0xe0, 0xe0, "Clear Ticket Unit" )     PORT_DIPLOCATION("SW4:6,7,8")
	PORT_DIPSETTING(    0x00, "500" )
	PORT_DIPSETTING(    0x20, "100" )
	PORT_DIPSETTING(    0x40, "50" )
	PORT_DIPSETTING(    0x60, "25" )
	PORT_DIPSETTING(    0x80, "20" )
	PORT_DIPSETTING(    0xa0, "10" )
	PORT_DIPSETTING(    0xc0, "5" )
	PORT_DIPSETTING(    0xe0, "1" )

	PORT_START("INA")
	PORT_BIT( 0x01, IP_ACTIVE_LOW, IPT_UNKNOWN )
	PORT_BIT( 0x02, IP_ACTIVE_LOW, IPT_UNKNOWN )
	PORT_BIT( 0x04, IP_ACTIVE_LOW, IPT_UNKNOWN )
	PORT_BIT( 0x08, IP_ACTIVE_LOW, IPT_START1 )                                 PORT_NAME("Start / Stop All")
	PORT_BIT( 0x10, IP_ACTIVE_LOW, IPT_SLOT_STOP2 )                             PORT_NAME("Bet / Stop 2")
	PORT_BIT( 0x20, IP_ACTIVE_LOW, IPT_GAMBLE_D_UP )    PORT_CODE(KEYCODE_Z)    PORT_NAME("Double / Info")
	PORT_BIT( 0x40, IP_ACTIVE_LOW, IPT_UNKNOWN )
	PORT_BIT( 0x80, IP_ACTIVE_LOW, IPT_UNKNOWN )

	PORT_START( "INB" )
	PORT_BIT( 0x01, IP_ACTIVE_LOW, IPT_COIN1 )          PORT_IMPULSE(3) // coin
	PORT_BIT( 0x02, IP_ACTIVE_LOW, IPT_GAMBLE_KEYIN )   // key in
	PORT_BIT( 0x04, IP_ACTIVE_LOW, IPT_UNKNOWN )
	PORT_BIT( 0x08, IP_ACTIVE_LOW, IPT_UNKNOWN )
	PORT_BIT( 0x10, IP_ACTIVE_LOW, IPT_GAMBLE_BOOK )                            PORT_NAME("Stats / Test")   // Bookkeeping.
	PORT_BIT( 0x20, IP_ACTIVE_LOW, IPT_GAMBLE_SERVICE )                         PORT_NAME("Settings")       // Current settings.
	PORT_BIT( 0x40, IP_ACTIVE_LOW, IPT_GAMBLE_PAYOUT )  // payout
	PORT_BIT( 0x80, IP_ACTIVE_LOW, IPT_GAMBLE_KEYOUT )  // key out

	PORT_START("INC")
	PORT_BIT( 0x01, IP_ACTIVE_LOW, IPT_SLOT_STOP3 )                             PORT_NAME("Small / Black / Stop 3")
	PORT_BIT( 0x02, IP_ACTIVE_HIGH, IPT_CUSTOM ) PORT_READ_LINE_DEVICE_MEMBER("hopper", ticket_dispenser_device, line_r) // hopper sensor
	PORT_BIT( 0x04, IP_ACTIVE_LOW, IPT_MEMORY_RESET )                           PORT_NAME("Reset")  // hard reset
	PORT_BIT( 0x08, IP_ACTIVE_LOW, IPT_GAMBLE_HIGH )    PORT_CODE(KEYCODE_B)    PORT_NAME("Big / Red")
	PORT_BIT( 0x10, IP_ACTIVE_LOW, IPT_UNKNOWN )
	PORT_BIT( 0x20, IP_ACTIVE_LOW, IPT_UNKNOWN )
	PORT_BIT( 0x40, IP_ACTIVE_LOW, IPT_SLOT_STOP1 )                             PORT_NAME("Take / Stop 1")
	PORT_BIT( 0x80, IP_ACTIVE_LOW, IPT_UNKNOWN )
INPUT_PORTS_END


static INPUT_PORTS_START( tesorone )
	PORT_START("SW1")
	PORT_DIPNAME( 0x01, 0x01, DEF_STR( Coinage ) )      PORT_DIPLOCATION("SW1:1")
	PORT_DIPSETTING(    0x00, DEF_STR( 1C_5C ) )        // 5
	PORT_DIPSETTING(    0x01, "1 Coin / 10 Credits" )   // 16
	PORT_DIPNAME( 0x02, 0x02, DEF_STR( Unknown ) )      PORT_DIPLOCATION("SW1:2")   // ?
	PORT_DIPSETTING(    0x02, DEF_STR( Off ) )
	PORT_DIPSETTING(    0x00, DEF_STR( On ) )
	PORT_DIPNAME( 0x04, 0x04, DEF_STR( Unknown ) )      PORT_DIPLOCATION("SW1:3")   // ?
	PORT_DIPSETTING(    0x04, DEF_STR( Off ) )
	PORT_DIPSETTING(    0x00, DEF_STR( On ) )
	PORT_DIPNAME( 0x08, 0x08, DEF_STR( Unknown ) )      PORT_DIPLOCATION("SW1:4")
	PORT_DIPSETTING(    0x08, DEF_STR( Off ) )
	PORT_DIPSETTING(    0x00, DEF_STR( On ) )
	PORT_DIPNAME( 0x10, 0x10, DEF_STR( Unknown ) )      PORT_DIPLOCATION("SW1:5")
	PORT_DIPSETTING(    0x10, DEF_STR( Off ) )
	PORT_DIPSETTING(    0x00, DEF_STR( On ) )
	PORT_DIPNAME( 0x20, 0x20, DEF_STR( Unknown ) )      PORT_DIPLOCATION("SW1:6")
	PORT_DIPSETTING(    0x20, DEF_STR( Off ) )
	PORT_DIPSETTING(    0x00, DEF_STR( On ) )
	PORT_DIPNAME( 0x40, 0x40, DEF_STR( Unknown ) )      PORT_DIPLOCATION("SW1:7")   // ?
	PORT_DIPSETTING(    0x40, DEF_STR( Off ) )
	PORT_DIPSETTING(    0x00, DEF_STR( On ) )
	PORT_DIPNAME( 0x80, 0x80, DEF_STR( Unknown ) )      PORT_DIPLOCATION("SW1:8")   // ?
	PORT_DIPSETTING(    0x80, DEF_STR( Off ) )
	PORT_DIPSETTING(    0x00, DEF_STR( On ) )

	PORT_START("SW2")
	PORT_DIPNAME( 0x01, 0x01, DEF_STR( Unknown ) )      PORT_DIPLOCATION("SW2:1")   // ?
	PORT_DIPSETTING(    0x01, DEF_STR( Off ) )
	PORT_DIPSETTING(    0x00, DEF_STR( On ) )
	PORT_DIPNAME( 0x02, 0x02, DEF_STR( Unknown ) )      PORT_DIPLOCATION("SW2:2")   // ?
	PORT_DIPSETTING(    0x02, DEF_STR( Off ) )
	PORT_DIPSETTING(    0x00, DEF_STR( On ) )
	PORT_DIPNAME( 0x04, 0x04, DEF_STR( Unknown ) )      PORT_DIPLOCATION("SW2:3")   // ?
	PORT_DIPSETTING(    0x04, DEF_STR( Off ) )
	PORT_DIPSETTING(    0x00, DEF_STR( On ) )
	PORT_DIPNAME( 0x08, 0x08, DEF_STR( Unknown ) )      PORT_DIPLOCATION("SW2:4")
	PORT_DIPSETTING(    0x08, DEF_STR( Off ) )
	PORT_DIPSETTING(    0x00, DEF_STR( On ) )
	PORT_DIPNAME( 0x10, 0x00, DEF_STR( Demo_Sounds ) )  PORT_DIPLOCATION("SW2:5")
	PORT_DIPSETTING(    0x10, DEF_STR( Off ) )
	PORT_DIPSETTING(    0x00, DEF_STR( On ) )
	PORT_DIPNAME( 0x60, 0x60, "Game Limit" )            PORT_DIPLOCATION("SW2:6,7")
	PORT_DIPSETTING(    0x40, "5000" )
	PORT_DIPSETTING(    0x60, "10000" )
	PORT_DIPSETTING(    0x20, "20000" )
	PORT_DIPSETTING(    0x00, "30000" )
	PORT_DIPNAME( 0x80, 0x80, "Double Up" )             PORT_DIPLOCATION("SW2:8")
	PORT_DIPSETTING(    0x00, DEF_STR( No ) )
	PORT_DIPSETTING(    0x80, DEF_STR( Yes ) )

	PORT_START( "SW3" )
	PORT_DIPNAME( 0x07, 0x07, "Win Rate" )              PORT_DIPLOCATION("SW3:1,2,3")
	PORT_DIPSETTING(    0x00, "59%" )
	PORT_DIPSETTING(    0x01, "64%" )
	PORT_DIPSETTING(    0x02, "69%" )
	PORT_DIPSETTING(    0x03, "74%" )
	PORT_DIPSETTING(    0x04, "79%" )
	PORT_DIPSETTING(    0x07, "84%" )
	PORT_DIPSETTING(    0x05, "89%" )
	PORT_DIPSETTING(    0x06, "94%" )
	PORT_DIPNAME( 0x08, 0x08, DEF_STR( Unknown ) )      PORT_DIPLOCATION("SW3:4")   // ?
	PORT_DIPSETTING(    0x08, DEF_STR( Off ) )
	PORT_DIPSETTING(    0x00, DEF_STR( On ) )
	PORT_DIPNAME( 0x10, 0x10, DEF_STR( Unknown ) )      PORT_DIPLOCATION("SW3:5")
	PORT_DIPSETTING(    0x10, DEF_STR( Off ) )
	PORT_DIPSETTING(    0x00, DEF_STR( On ) )
	PORT_DIPNAME( 0x20, 0x20, DEF_STR( Unknown ) )      PORT_DIPLOCATION("SW3:6")
	PORT_DIPSETTING(    0x20, DEF_STR( Off ) )
	PORT_DIPSETTING(    0x00, DEF_STR( On ) )
	PORT_DIPNAME( 0x40, 0x40, DEF_STR( Unknown ) )      PORT_DIPLOCATION("SW3:7")
	PORT_DIPSETTING(    0x40, DEF_STR( Off ) )
	PORT_DIPSETTING(    0x00, DEF_STR( On ) )
	PORT_DIPNAME( 0x80, 0x80, "Reel Speed" )            PORT_DIPLOCATION("SW3:8")
	PORT_DIPSETTING(    0x80, "Slow" )
	PORT_DIPSETTING(    0x00, "Fast" )

	PORT_START( "SW4" )
	PORT_DIPNAME( 0x07, 0x07, "Double-Up Level" )       PORT_DIPLOCATION("SW4:1,2,3")
	PORT_DIPSETTING(    0x07, "7 (Easy)" )
	PORT_DIPSETTING(    0x06, "6" )
	PORT_DIPSETTING(    0x05, "5" )
	PORT_DIPSETTING(    0x04, "4" )
	PORT_DIPSETTING(    0x03, "3" )
	PORT_DIPSETTING(    0x02, "2" )
	PORT_DIPSETTING(    0x01, "1" )
	PORT_DIPSETTING(    0x00, "0 (Hard)" )
	PORT_DIPNAME( 0x08, 0x08, "Double-Up Limit" )       PORT_DIPLOCATION("SW4:4")
	PORT_DIPSETTING(    0x08, "5000" )
	PORT_DIPSETTING(    0x00, "10000" )
	PORT_DIPNAME( 0x70, 0x70, "Remote Credits" )        PORT_DIPLOCATION("SW4:5,6,7")
//  PORT_DIPSETTING(    0x00, "50" )
//  PORT_DIPSETTING(    0x10, "50" )
//  PORT_DIPSETTING(    0x20, "50" )
	PORT_DIPSETTING(    0x30, "50" )
	PORT_DIPSETTING(    0x70, "100" )
	PORT_DIPSETTING(    0x60, "200" )
	PORT_DIPSETTING(    0x50, "400" )
	PORT_DIPSETTING(    0x40, "800" )
	PORT_DIPNAME( 0x80, 0x80, DEF_STR( Unknown ) )      PORT_DIPLOCATION("SW4:8")   // ?
	PORT_DIPSETTING(    0x80, DEF_STR( Off ) )
	PORT_DIPSETTING(    0x00, DEF_STR( On ) )

	PORT_START("INA")
	PORT_BIT( 0x01, IP_ACTIVE_LOW, IPT_UNKNOWN )
	PORT_BIT( 0x02, IP_ACTIVE_LOW, IPT_UNKNOWN )
	PORT_BIT( 0x04, IP_ACTIVE_LOW, IPT_UNKNOWN )
	PORT_BIT( 0x08, IP_ACTIVE_LOW, IPT_START1 )                                 PORT_NAME("Start / Stop All")
	PORT_BIT( 0x10, IP_ACTIVE_LOW, IPT_SLOT_STOP2 )                             PORT_NAME("Bet / Stop 2")
	PORT_BIT( 0x20, IP_ACTIVE_LOW, IPT_GAMBLE_D_UP )    PORT_CODE(KEYCODE_Z)    PORT_NAME("Double / Info")
	PORT_BIT( 0x40, IP_ACTIVE_LOW, IPT_UNKNOWN )
	PORT_BIT( 0x80, IP_ACTIVE_LOW, IPT_UNKNOWN )

	PORT_START( "INB" )
	PORT_BIT( 0x01, IP_ACTIVE_LOW, IPT_COIN1 )          PORT_IMPULSE(3) // coin
	PORT_BIT( 0x02, IP_ACTIVE_LOW, IPT_GAMBLE_KEYIN )   // key in
	PORT_BIT( 0x04, IP_ACTIVE_LOW, IPT_UNKNOWN )
	PORT_BIT( 0x08, IP_ACTIVE_LOW, IPT_UNKNOWN )
	PORT_BIT( 0x10, IP_ACTIVE_LOW, IPT_GAMBLE_BOOK )                            PORT_NAME("Stats / Test")   // Bookkeeping.
	PORT_BIT( 0x20, IP_ACTIVE_LOW, IPT_GAMBLE_SERVICE )                         PORT_NAME("Settings")       // Current settings.
	PORT_BIT( 0x40, IP_ACTIVE_LOW, IPT_GAMBLE_PAYOUT )  // payout
	PORT_BIT( 0x80, IP_ACTIVE_LOW, IPT_GAMBLE_KEYOUT )  // key out

	PORT_START("INC")
	PORT_BIT( 0x01, IP_ACTIVE_LOW, IPT_SLOT_STOP3 )                             PORT_NAME("Small / Black / Stop 3")
	PORT_BIT( 0x02, IP_ACTIVE_HIGH, IPT_CUSTOM ) PORT_READ_LINE_DEVICE_MEMBER("hopper", ticket_dispenser_device, line_r) // hopper sensor
	PORT_BIT( 0x04, IP_ACTIVE_LOW, IPT_MEMORY_RESET )                           PORT_NAME("Reset")  // hard reset
	PORT_BIT( 0x08, IP_ACTIVE_LOW, IPT_GAMBLE_HIGH )    PORT_CODE(KEYCODE_B)    PORT_NAME("Big / Red")
	PORT_BIT( 0x10, IP_ACTIVE_LOW, IPT_UNKNOWN )
	PORT_BIT( 0x20, IP_ACTIVE_LOW, IPT_UNKNOWN )
	PORT_BIT( 0x40, IP_ACTIVE_LOW, IPT_SLOT_STOP1 )                             PORT_NAME("Take / Stop 1")
	PORT_BIT( 0x80, IP_ACTIVE_LOW, IPT_UNKNOWN )
INPUT_PORTS_END


static INPUT_PORTS_START( crsbingo )

	PORT_START( "SW1" )
	PORT_DIPNAME( 0x07, 0x07, DEF_STR( Coinage ) )
	PORT_DIPSETTING(    0x06, DEF_STR( 1C_1C ) )
	PORT_DIPSETTING(    0x05, DEF_STR( 1C_2C ) )
	PORT_DIPSETTING(    0x04, DEF_STR( 1C_5C ) )
	PORT_DIPSETTING(    0x07, "1 Coin / 10 Credits" )
	PORT_DIPSETTING(    0x03, "1 Coin / 20 Credits" )
	PORT_DIPSETTING(    0x02, "1 Coin / 25 Credits" )
	PORT_DIPSETTING(    0x01, "1 Coin / 50 Credits" )
	PORT_DIPSETTING(    0x00, "1 Coin / 100 Credits" )
	PORT_DIPNAME( 0x38, 0x38, "Key In" )
	PORT_DIPSETTING(    0x30, "4 Points/Pulse" )
	PORT_DIPSETTING(    0x28, "8 Points/Pulse" )
	PORT_DIPSETTING(    0x20, "20 Points/Pulse" )
	PORT_DIPSETTING(    0x10, "40 Points/Pulse" )
	PORT_DIPSETTING(    0x18, "80 Points/Pulse" )
	PORT_DIPSETTING(    0x38, "100 Points/Pulse" )
	PORT_DIPSETTING(    0x08, "200 Points/Pulse" )
	PORT_DIPSETTING(    0x00, "400 Points/Pulse" )
	PORT_DIPNAME( 0x40, 0x40, DEF_STR( Unknown ) )
	PORT_DIPSETTING(    0x40, DEF_STR( Off ) )
	PORT_DIPSETTING(    0x00, DEF_STR( On ) )
	PORT_DIPNAME( 0x80, 0x80, DEF_STR( Unknown ) )
	PORT_DIPSETTING(    0x80, DEF_STR( Off ) )
	PORT_DIPSETTING(    0x00, DEF_STR( On ) )

	PORT_START( "SW2" )
	PORT_DIPNAME( 0x03, 0x03, "Minimum Bet" )
	PORT_DIPSETTING(    0x02, "1" )
	PORT_DIPSETTING(    0x01, "5" )
	PORT_DIPSETTING(    0x03, "10" )
	PORT_DIPSETTING(    0x00, "20" )
	PORT_DIPNAME( 0x0c, 0x0c, "Max Bet" )
	PORT_DIPSETTING(    0x04, "5" )
	PORT_DIPSETTING(    0x00, "10" )
	PORT_DIPSETTING(    0x08, "20" )
	PORT_DIPSETTING(    0x0c, "50" )
	PORT_DIPNAME( 0x30, 0x30, "Cards Graphics" )
	PORT_DIPSETTING(    0x00, "Classic Cards" )
	PORT_DIPSETTING(    0x10, "Alternate Set" )
	PORT_DIPSETTING(    0x20, "Fruits" )
	PORT_DIPSETTING(    0x30, "Classic Cards" )
	PORT_DIPNAME( 0x40, 0x40, DEF_STR( Unknown ) )
	PORT_DIPSETTING(    0x40, DEF_STR( Off ) )
	PORT_DIPSETTING(    0x00, DEF_STR( On ) )
	PORT_DIPNAME( 0x80, 0x80, DEF_STR( Unknown ) )
	PORT_DIPSETTING(    0x80, DEF_STR( Off ) )
	PORT_DIPSETTING(    0x00, DEF_STR( On ) )

	PORT_START( "SW3" )
	PORT_DIPNAME( 0x01, 0x01, "SW3" )
	PORT_DIPSETTING(    0x01, DEF_STR( Off ) )
	PORT_DIPSETTING(    0x00, DEF_STR( On ) )
	PORT_DIPNAME( 0x02, 0x02, DEF_STR( Unknown ) )
	PORT_DIPSETTING(    0x02, DEF_STR( Off ) )
	PORT_DIPSETTING(    0x00, DEF_STR( On ) )
	PORT_DIPNAME( 0x04, 0x04, DEF_STR( Unknown ) )
	PORT_DIPSETTING(    0x04, DEF_STR( Off ) )
	PORT_DIPSETTING(    0x00, DEF_STR( On ) )
	PORT_DIPNAME( 0x08, 0x08, DEF_STR( Unknown ) )
	PORT_DIPSETTING(    0x08, DEF_STR( Off ) )
	PORT_DIPSETTING(    0x00, DEF_STR( On ) )
	PORT_DIPNAME( 0x10, 0x10, DEF_STR( Unknown ) )
	PORT_DIPSETTING(    0x10, DEF_STR( Off ) )
	PORT_DIPSETTING(    0x00, DEF_STR( On ) )
	PORT_DIPNAME( 0x20, 0x20, DEF_STR( Unknown ) )
	PORT_DIPSETTING(    0x20, DEF_STR( Off ) )
	PORT_DIPSETTING(    0x00, DEF_STR( On ) )
	PORT_DIPNAME( 0x40, 0x40, DEF_STR( Unknown ) )
	PORT_DIPSETTING(    0x40, DEF_STR( Off ) )
	PORT_DIPSETTING(    0x00, DEF_STR( On ) )
	PORT_DIPNAME( 0x80, 0x80, DEF_STR( Unknown ) )
	PORT_DIPSETTING(    0x80, DEF_STR( Off ) )
	PORT_DIPSETTING(    0x00, DEF_STR( On ) )

	PORT_START( "SW4" )
	PORT_DIPNAME( 0x07, 0x07, "Double-Up Rate" )
	PORT_DIPSETTING(    0x00, "70%" )
	PORT_DIPSETTING(    0x01, "74%" )
	PORT_DIPSETTING(    0x02, "78%" )
	PORT_DIPSETTING(    0x03, "82%" )
	PORT_DIPSETTING(    0x04, "86%" )
	PORT_DIPSETTING(    0x07, "90%" )
	PORT_DIPSETTING(    0x05, "94%" )
	PORT_DIPSETTING(    0x06, "98%" )
	PORT_DIPNAME( 0x08, 0x08, "Double-Up Type" )
	PORT_DIPSETTING(    0x08, "Type 1 (no change card)" )
	PORT_DIPSETTING(    0x00, "Type 2 (with change card)" )
	PORT_DIPNAME( 0x10, 0x10, DEF_STR( Unknown ) )
	PORT_DIPSETTING(    0x10, DEF_STR( Off ) )
	PORT_DIPSETTING(    0x00, DEF_STR( On ) )
	PORT_DIPNAME( 0x20, 0x20, DEF_STR( Unknown ) )
	PORT_DIPSETTING(    0x20, DEF_STR( Off ) )
	PORT_DIPSETTING(    0x00, DEF_STR( On ) )
	PORT_DIPNAME( 0x40, 0x40, DEF_STR( Unknown ) )
	PORT_DIPSETTING(    0x40, DEF_STR( Off ) )
	PORT_DIPSETTING(    0x00, DEF_STR( On ) )
	PORT_DIPNAME( 0x80, 0x80, DEF_STR( Unknown ) )
	PORT_DIPSETTING(    0x80, DEF_STR( Off ) )
	PORT_DIPSETTING(    0x00, DEF_STR( On ) )

	PORT_START( "INA" )
	PORT_BIT( 0x01, IP_ACTIVE_LOW, IPT_POKER_HOLD1 )
	PORT_BIT( 0x02, IP_ACTIVE_LOW, IPT_POKER_HOLD2 )    PORT_NAME("Hold 2 / Double")
	PORT_BIT( 0x04, IP_ACTIVE_LOW, IPT_POKER_HOLD3 )    PORT_NAME("Hold 3 / Change")
	PORT_BIT( 0x08, IP_ACTIVE_LOW, IPT_POKER_HOLD4 )    PORT_NAME("Hold 4 / Big")
	PORT_BIT( 0x10, IP_ACTIVE_LOW, IPT_POKER_HOLD5 )    PORT_NAME("Hold 5 / Small")
	PORT_BIT( 0x20, IP_ACTIVE_LOW, IPT_GAMBLE_DEAL )    PORT_NAME("Deal / Take")
	PORT_BIT( 0x40, IP_ACTIVE_LOW, IPT_GAMBLE_BET )     PORT_IMPULSE(3)
	PORT_BIT( 0x80, IP_ACTIVE_LOW, IPT_UNKNOWN )

	PORT_START( "INB" )
	PORT_BIT( 0x01, IP_ACTIVE_LOW, IPT_COIN1 )          PORT_IMPULSE(3) // coin
	PORT_BIT( 0x02, IP_ACTIVE_LOW, IPT_GAMBLE_KEYIN )   // key in
	PORT_BIT( 0x04, IP_ACTIVE_LOW, IPT_UNKNOWN )
	PORT_BIT( 0x08, IP_ACTIVE_LOW, IPT_UNKNOWN )
	PORT_BIT( 0x10, IP_ACTIVE_LOW, IPT_GAMBLE_BOOK )                            PORT_NAME("Stats")      // Bookkeeping.
	PORT_BIT( 0x20, IP_ACTIVE_LOW, IPT_GAMBLE_SERVICE )                         PORT_NAME("Settings")   // Game Rate & others.
	PORT_BIT( 0x40, IP_ACTIVE_LOW, IPT_GAMBLE_PAYOUT )  // payout
	PORT_BIT( 0x80, IP_ACTIVE_LOW, IPT_GAMBLE_KEYOUT )  // key out

	PORT_START( "INC" )
	PORT_BIT( 0x01, IP_ACTIVE_LOW, IPT_UNKNOWN )
	PORT_BIT( 0x02, IP_ACTIVE_LOW, IPT_UNKNOWN )
	PORT_BIT( 0x04, IP_ACTIVE_LOW, IPT_MEMORY_RESET )                           PORT_NAME("Reset")  // hard reset
	PORT_BIT( 0x08, IP_ACTIVE_LOW, IPT_UNKNOWN )
	PORT_BIT( 0x10, IP_ACTIVE_LOW, IPT_UNKNOWN )
	PORT_BIT( 0x20, IP_ACTIVE_LOW, IPT_UNKNOWN )
	PORT_BIT( 0x40, IP_ACTIVE_LOW, IPT_UNKNOWN )
	PORT_BIT( 0x80, IP_ACTIVE_LOW, IPT_UNKNOWN )
INPUT_PORTS_END


static INPUT_PORTS_START( sharkpy )

	PORT_START( "SW1" )
	PORT_DIPNAME( 0x01, 0x01, DEF_STR( Coinage ) )
	PORT_DIPSETTING(    0x01, "1 Coin / 10 Credits" )
	PORT_DIPSETTING(    0x00, DEF_STR( 1C_5C ) )
	PORT_DIPUNKNOWN( 0x02, 0x02 )
	PORT_DIPUNKNOWN( 0x04, 0x04 )
	PORT_DIPUNKNOWN( 0x08, 0x08 )
	PORT_DIPUNKNOWN( 0x10, 0x10 )
	PORT_DIPUNKNOWN( 0x20, 0x20 )
	PORT_DIPUNKNOWN( 0x40, 0x40 )
	PORT_DIPUNKNOWN( 0x80, 0x80 )

	PORT_START( "SW2" )
	PORT_DIPUNKNOWN( 0x01, 0x01 )
	PORT_DIPUNKNOWN( 0x02, 0x02 )
	PORT_DIPUNKNOWN( 0x04, 0x04 )
	PORT_DIPUNKNOWN( 0x08, 0x08 )
	PORT_DIPUNKNOWN( 0x10, 0x10 )
	PORT_DIPUNKNOWN( 0x20, 0x20 )
	PORT_DIPNAME( 0x40, 0x00, DEF_STR( Demo_Sounds ) )
	PORT_DIPSETTING(    0x40, DEF_STR( Off ) )
	PORT_DIPSETTING(    0x00, DEF_STR( On ) )
	PORT_DIPNAME( 0x80, 0x80, "Double-Up" )
	PORT_DIPSETTING(    0x00, DEF_STR( No ) )
	PORT_DIPSETTING(    0x80, DEF_STR( Yes ) )

	PORT_START( "SW3" )
	PORT_DIPNAME( 0x07, 0x07, "Main Game Rate" )
	PORT_DIPSETTING(    0x00, "55%" )
	PORT_DIPSETTING(    0x01, "60%" )
	PORT_DIPSETTING(    0x02, "65%" )
	PORT_DIPSETTING(    0x03, "70%" )
	PORT_DIPSETTING(    0x04, "75%" )
	PORT_DIPSETTING(    0x07, "80%" )
	PORT_DIPSETTING(    0x05, "85%" )
	PORT_DIPSETTING(    0x06, "90%" )
	PORT_DIPNAME( 0x38, 0x38, "Double-Up Rate" )
	PORT_DIPSETTING(    0x30, "0" )
	PORT_DIPSETTING(    0x28, "1" )
	PORT_DIPSETTING(    0x38, "2" )
	PORT_DIPSETTING(    0x20, "3" )
	PORT_DIPSETTING(    0x18, "4" )
	PORT_DIPSETTING(    0x10, "5" )
	PORT_DIPSETTING(    0x08, "6" )
	PORT_DIPSETTING(    0x00, "7" )
	PORT_DIPUNKNOWN( 0x40, 0x40 )
	PORT_DIPUNKNOWN( 0x80, 0x80 )

	PORT_START( "SW4" )
	PORT_DIPUNKNOWN( 0x01, 0x01 )
	PORT_DIPUNKNOWN( 0x02, 0x02 )
	PORT_DIPUNKNOWN( 0x04, 0x04 )
	PORT_DIPUNKNOWN( 0x08, 0x08 )
	PORT_DIPUNKNOWN( 0x10, 0x10 )
	PORT_DIPUNKNOWN( 0x20, 0x20 )
	PORT_DIPUNKNOWN( 0x40, 0x40 )
	PORT_DIPUNKNOWN( 0x80, 0x80 )

	PORT_START( "INA" )
	PORT_BIT( 0x01, IP_ACTIVE_LOW, IPT_POKER_HOLD1 )    PORT_NAME("Hold 1 / Double (Select)")
	PORT_BIT( 0x02, IP_ACTIVE_LOW, IPT_POKER_HOLD2 )
	PORT_BIT( 0x04, IP_ACTIVE_LOW, IPT_POKER_HOLD3 )
	PORT_BIT( 0x08, IP_ACTIVE_LOW, IPT_POKER_HOLD4 )    PORT_NAME("Hold 4 / Big")
	PORT_BIT( 0x10, IP_ACTIVE_LOW, IPT_POKER_HOLD5 )    PORT_NAME("Hold 5 / Small")
	PORT_BIT( 0x20, IP_ACTIVE_LOW, IPT_GAMBLE_DEAL )    PORT_NAME("Deal / Take")
	PORT_BIT( 0x40, IP_ACTIVE_LOW, IPT_GAMBLE_BET )     PORT_NAME("Bet")    PORT_IMPULSE(3)
	PORT_BIT( 0x80, IP_ACTIVE_LOW, IPT_UNKNOWN )

	PORT_START( "INB" )
	PORT_BIT( 0x01, IP_ACTIVE_LOW, IPT_COIN1 )          PORT_IMPULSE(3) // coin
	PORT_BIT( 0x02, IP_ACTIVE_LOW, IPT_UNKNOWN )
	PORT_BIT( 0x04, IP_ACTIVE_LOW, IPT_UNKNOWN )
	PORT_BIT( 0x08, IP_ACTIVE_LOW, IPT_UNKNOWN )
	PORT_BIT( 0x10, IP_ACTIVE_LOW, IPT_GAMBLE_BOOK )                            PORT_NAME("Stats / Test")   // Bookkeeping.
	PORT_BIT( 0x20, IP_ACTIVE_LOW, IPT_GAMBLE_SERVICE )                         PORT_NAME("Settings")   // Game Rate & others.
	PORT_BIT( 0x40, IP_ACTIVE_LOW, IPT_GAMBLE_PAYOUT )  // payout?
	PORT_BIT( 0x80, IP_ACTIVE_LOW, IPT_GAMBLE_KEYOUT )  // key out?

	PORT_START( "INC" )
	PORT_BIT( 0x01, IP_ACTIVE_LOW, IPT_UNKNOWN )
	PORT_BIT( 0x02, IP_ACTIVE_LOW, IPT_UNKNOWN )
	PORT_BIT( 0x04, IP_ACTIVE_LOW, IPT_MEMORY_RESET )                           PORT_NAME("Reset")  // hard reset
	PORT_BIT( 0x08, IP_ACTIVE_LOW, IPT_UNKNOWN )
	PORT_BIT( 0x10, IP_ACTIVE_LOW, IPT_UNKNOWN )
	PORT_BIT( 0x20, IP_ACTIVE_LOW, IPT_UNKNOWN )
	PORT_BIT( 0x40, IP_ACTIVE_LOW, IPT_UNKNOWN )
	PORT_BIT( 0x80, IP_ACTIVE_LOW, IPT_UNKNOWN )
INPUT_PORTS_END


static INPUT_PORTS_START( sharkpye )

	PORT_START( "SW1" )
	PORT_DIPNAME( 0x07, 0x07, DEF_STR( Coinage ) )
	PORT_DIPSETTING(    0x06, DEF_STR( 1C_1C ) )
	PORT_DIPSETTING(    0x05, DEF_STR( 1C_2C ) )
	PORT_DIPSETTING(    0x04, DEF_STR( 1C_5C ) )
	PORT_DIPSETTING(    0x07, "1 Coin / 10 Credits" )
	PORT_DIPSETTING(    0x03, "1 Coin / 20 Credits" )
	PORT_DIPSETTING(    0x02, "1 Coin / 25 Credits" )
	PORT_DIPSETTING(    0x01, "1 Coin / 50 Credits" )
	PORT_DIPSETTING(    0x00, "1 Coin / 100 Credits" )
	PORT_DIPNAME( 0x38, 0x38, "Remote Credits" )
	PORT_DIPSETTING(    0x30, "1 Pulse / 1 Credits" )
	PORT_DIPSETTING(    0x28, "1 Pulse / 2 Credits" )
	PORT_DIPSETTING(    0x20, "1 Pulse / 5 Credits" )
	PORT_DIPSETTING(    0x18, "1 Pulse / 10 Credits" )
	PORT_DIPSETTING(    0x10, "1 Pulse / 50 Credits" )
	PORT_DIPSETTING(    0x38, "1 Pulse / 100 Credits" )
	PORT_DIPSETTING(    0x08, "1 Pulse / 200 Credits" )
	PORT_DIPSETTING(    0x00, "1 Pulse / 500 Credits" )
	PORT_DIPUNKNOWN( 0x40, 0x40 )
	PORT_DIPUNKNOWN( 0x80, 0x80 )

	PORT_START( "SW2" )
	PORT_DIPNAME( 0x03, 0x03, "Minimum Bet" )
	PORT_DIPSETTING(    0x03, "1" )
	PORT_DIPSETTING(    0x02, "5" )
	PORT_DIPSETTING(    0x01, "10" )
	PORT_DIPSETTING(    0x00, "20" )
	PORT_DIPNAME( 0x0c, 0x0c, "Max Bet" )
	PORT_DIPSETTING(    0x08, "10" )
	PORT_DIPSETTING(    0x04, "40" )
	PORT_DIPSETTING(    0x0c, "50" )
	PORT_DIPSETTING(    0x00, "80" )
	PORT_DIPNAME( 0x10, 0x10, "Jokers" )
	PORT_DIPSETTING(    0x10, DEF_STR( No ) )
	PORT_DIPSETTING(    0x00, DEF_STR( Yes ) )
	PORT_DIPUNKNOWN( 0x20, 0x20 )
	PORT_DIPNAME( 0x40, 0x00, DEF_STR( Demo_Sounds ) )
	PORT_DIPSETTING(    0x40, DEF_STR( Off ) )
	PORT_DIPSETTING(    0x00, DEF_STR( On ) )
	PORT_DIPUNKNOWN( 0x80, 0x80 )

	PORT_START( "SW3" )
	PORT_DIPNAME( 0x07, 0x07, "Main Game Rate" )
	PORT_DIPSETTING(    0x00, "92%" )
	PORT_DIPSETTING(    0x01, "93%" )
	PORT_DIPSETTING(    0x02, "94%" )
	PORT_DIPSETTING(    0x03, "95%" )
	PORT_DIPSETTING(    0x04, "96%" )
	PORT_DIPSETTING(    0x07, "97%" )
	PORT_DIPSETTING(    0x05, "98%" )
	PORT_DIPSETTING(    0x06, "99%" )
	PORT_DIPNAME( 0x38, 0x38, "Double-Up Rate" )
	PORT_DIPSETTING(    0x00, "82" )
	PORT_DIPSETTING(    0x08, "84" )
	PORT_DIPSETTING(    0x10, "86" )
	PORT_DIPSETTING(    0x18, "88" )
	PORT_DIPSETTING(    0x20, "90" )
	PORT_DIPSETTING(    0x38, "92" )
	PORT_DIPSETTING(    0x28, "94" )
	PORT_DIPSETTING(    0x30, "96" )
	PORT_DIPUNKNOWN( 0x40, 0x40 )
	PORT_DIPUNKNOWN( 0x80, 0x80 )

	PORT_START( "SW4" )
	PORT_DIPUNKNOWN( 0x01, 0x01 )
	PORT_DIPUNKNOWN( 0x02, 0x02 )
	PORT_DIPUNKNOWN( 0x04, 0x04 )
	PORT_DIPUNKNOWN( 0x08, 0x08 )
	PORT_DIPUNKNOWN( 0x10, 0x10 )
	PORT_DIPUNKNOWN( 0x20, 0x20 )
	PORT_DIPUNKNOWN( 0x40, 0x40 )
	PORT_DIPUNKNOWN( 0x80, 0x80 )

	PORT_START( "INA" )
	PORT_BIT( 0x01, IP_ACTIVE_LOW, IPT_UNKNOWN )
	PORT_BIT( 0x02, IP_ACTIVE_LOW, IPT_UNKNOWN )
	PORT_BIT( 0x04, IP_ACTIVE_LOW, IPT_UNKNOWN )
	PORT_BIT( 0x08, IP_ACTIVE_LOW, IPT_GAMBLE_DEAL )    PORT_NAME("Start")
	PORT_BIT( 0x10, IP_ACTIVE_LOW, IPT_POKER_HOLD1 )    PORT_NAME("Hold 1 / Bet")
	PORT_BIT( 0x20, IP_ACTIVE_LOW, IPT_POKER_HOLD3 )    PORT_NAME("Hold 3 / Double-Up")
	PORT_BIT( 0x40, IP_ACTIVE_LOW, IPT_UNKNOWN )
	PORT_BIT( 0x80, IP_ACTIVE_LOW, IPT_UNKNOWN )

	PORT_START( "INB" )
	PORT_BIT( 0x01, IP_ACTIVE_LOW, IPT_COIN1 )          PORT_IMPULSE(3) // coin
	PORT_BIT( 0x02, IP_ACTIVE_LOW, IPT_GAMBLE_KEYIN )
	PORT_BIT( 0x04, IP_ACTIVE_LOW, IPT_UNKNOWN )
	PORT_BIT( 0x08, IP_ACTIVE_LOW, IPT_UNKNOWN )
	PORT_BIT( 0x10, IP_ACTIVE_LOW, IPT_GAMBLE_BOOK )                            PORT_NAME("Stats / Test")   // Bookkeeping.
	PORT_BIT( 0x20, IP_ACTIVE_LOW, IPT_GAMBLE_SERVICE )                         PORT_NAME("Settings")   // Game Rate & others.
	PORT_BIT( 0x40, IP_ACTIVE_LOW, IPT_UNKNOWN )
	PORT_BIT( 0x80, IP_ACTIVE_LOW, IPT_GAMBLE_KEYOUT )

	PORT_START( "INC" )
	PORT_BIT( 0x01, IP_ACTIVE_LOW, IPT_POKER_HOLD4 )    PORT_NAME("Hold 4 / Small")
	PORT_BIT( 0x02, IP_ACTIVE_LOW, IPT_UNKNOWN )
	PORT_BIT( 0x04, IP_ACTIVE_LOW, IPT_MEMORY_RESET )                           PORT_NAME("Reset Switch")   // hard reset
	PORT_BIT( 0x08, IP_ACTIVE_LOW, IPT_POKER_HOLD5 )    PORT_NAME("Hold 5 / Big")
	PORT_BIT( 0x10, IP_ACTIVE_LOW, IPT_UNKNOWN )
	PORT_BIT( 0x20, IP_ACTIVE_LOW, IPT_UNKNOWN )
	PORT_BIT( 0x40, IP_ACTIVE_LOW, IPT_POKER_HOLD2 )    PORT_NAME("Hold 2 / Take")
	PORT_BIT( 0x80, IP_ACTIVE_LOW, IPT_UNKNOWN )
INPUT_PORTS_END


static INPUT_PORTS_START( smoto16 )

	PORT_START( "SW1" )
	PORT_DIPNAME( 0x01, 0x01, DEF_STR( Coinage ) )
	PORT_DIPSETTING(    0x01, "1 Coin / 10 Credits" )
	PORT_DIPSETTING(    0x00, DEF_STR( 1C_5C ) )
	PORT_DIPUNKNOWN( 0x02, 0x02 )
	PORT_DIPNAME( 0x04, 0x04, "Hopper" )
	PORT_DIPSETTING(    0x04, DEF_STR( Off ) )
	PORT_DIPSETTING(    0x00, DEF_STR( On ) )
	PORT_DIPUNKNOWN( 0x08, 0x08 )
	PORT_DIPUNKNOWN( 0x10, 0x10 )
	PORT_DIPUNKNOWN( 0x20, 0x20 )
	PORT_DIPUNKNOWN( 0x40, 0x40 )
	PORT_DIPUNKNOWN( 0x80, 0x80 )

	PORT_START( "SW2" )
	PORT_DIPUNKNOWN( 0x01, 0x01 )
	PORT_DIPUNKNOWN( 0x02, 0x02 )
	PORT_DIPUNKNOWN( 0x04, 0x04 )
	PORT_DIPUNKNOWN( 0x08, 0x08 )
	PORT_DIPUNKNOWN( 0x10, 0x10 )
	PORT_DIPUNKNOWN( 0x20, 0x20 )
	PORT_DIPNAME( 0x40, 0x00, DEF_STR( Demo_Sounds ) )
	PORT_DIPSETTING(    0x40, DEF_STR( Off ) )
	PORT_DIPSETTING(    0x00, DEF_STR( On ) )
	PORT_DIPNAME( 0x80, 0x80, "Double-Up" )
	PORT_DIPSETTING(    0x00, DEF_STR( No ) )
	PORT_DIPSETTING(    0x80, DEF_STR( Yes ) )

	PORT_START( "SW3" )
	PORT_DIPNAME( 0x07, 0x07, "Main Game Rate" )
	PORT_DIPSETTING(    0x00, "55%" )
	PORT_DIPSETTING(    0x01, "60%" )
	PORT_DIPSETTING(    0x02, "65%" )
	PORT_DIPSETTING(    0x03, "70%" )
	PORT_DIPSETTING(    0x04, "75%" )
	PORT_DIPSETTING(    0x07, "80%" )
	PORT_DIPSETTING(    0x05, "85%" )
	PORT_DIPSETTING(    0x06, "90%" )
	PORT_DIPNAME( 0x38, 0x38, "Double-Up Rate" )
	PORT_DIPSETTING(    0x00, "0" )
	PORT_DIPSETTING(    0x08, "1" )
	PORT_DIPSETTING(    0x10, "2" )
	PORT_DIPSETTING(    0x18, "3" )
	PORT_DIPSETTING(    0x20, "4" )
	PORT_DIPSETTING(    0x28, "5" )
	PORT_DIPSETTING(    0x30, "6" )
	PORT_DIPSETTING(    0x38, "7" )
	PORT_DIPUNKNOWN( 0x40, 0x40 )
	PORT_DIPUNKNOWN( 0x80, 0x80 )

	PORT_START( "SW4" )
	PORT_DIPUNKNOWN( 0x01, 0x01 )
	PORT_DIPUNKNOWN( 0x02, 0x02 )
	PORT_DIPUNKNOWN( 0x04, 0x04 )
	PORT_DIPUNKNOWN( 0x08, 0x08 )
	PORT_DIPUNKNOWN( 0x10, 0x10 )
	PORT_DIPUNKNOWN( 0x20, 0x20 )
	PORT_DIPNAME( 0x40, 0x40, "Game Control" )
	PORT_DIPSETTING(    0x40, "Normal Holds" )
	PORT_DIPSETTING(    0x00, "Left-Right Marker" )
	PORT_DIPUNKNOWN( 0x80, 0x80 )

	PORT_START( "INA" ) // d005
	PORT_BIT( 0x01, IP_ACTIVE_LOW, IPT_POKER_HOLD1 )    PORT_NAME("Hold 1 / Double (Select)")
	PORT_BIT( 0x02, IP_ACTIVE_LOW, IPT_POKER_HOLD2 )    PORT_NAME("Hold 2 / Right")
	PORT_BIT( 0x04, IP_ACTIVE_LOW, IPT_POKER_HOLD3 )    PORT_NAME("Hold 3 / Left")
	PORT_BIT( 0x08, IP_ACTIVE_LOW, IPT_POKER_HOLD4 )    PORT_NAME("Hold 4 / Select")
	PORT_BIT( 0x10, IP_ACTIVE_LOW, IPT_POKER_HOLD5 )
	PORT_BIT( 0x20, IP_ACTIVE_LOW, IPT_GAMBLE_DEAL )    PORT_NAME("Deal / Take")
	PORT_BIT( 0x40, IP_ACTIVE_LOW, IPT_GAMBLE_BET )     PORT_NAME("Bet / Speed")    PORT_IMPULSE(3)
	PORT_BIT( 0x80, IP_ACTIVE_LOW, IPT_UNKNOWN )

	PORT_START( "INB" ) // d006
	PORT_BIT( 0x01, IP_ACTIVE_LOW, IPT_COIN1 )          PORT_IMPULSE(3) // coin
	PORT_BIT( 0x02, IP_ACTIVE_LOW, IPT_UNKNOWN )
	PORT_BIT( 0x04, IP_ACTIVE_HIGH, IPT_CUSTOM ) PORT_READ_LINE_DEVICE_MEMBER("hopper", ticket_dispenser_device, line_r) // hopper sensor
	PORT_BIT( 0x08, IP_ACTIVE_LOW, IPT_UNKNOWN )
	PORT_BIT( 0x10, IP_ACTIVE_LOW, IPT_GAMBLE_BOOK )                            PORT_NAME("Stats / Test")   // Bookkeeping.
	PORT_BIT( 0x20, IP_ACTIVE_LOW, IPT_GAMBLE_SERVICE )                         PORT_NAME("Settings")   // Game Rate & others.
	PORT_BIT( 0x40, IP_ACTIVE_LOW, IPT_GAMBLE_PAYOUT )  // payout
	PORT_BIT( 0x80, IP_ACTIVE_LOW, IPT_GAMBLE_KEYOUT )  // key out?

	PORT_START( "INC" ) // d00c
	PORT_BIT( 0x01, IP_ACTIVE_LOW, IPT_UNKNOWN )
	PORT_BIT( 0x02, IP_ACTIVE_HIGH, IPT_CUSTOM ) PORT_READ_LINE_DEVICE_MEMBER("hopper", ticket_dispenser_device, line_r) // hopper sensor
	PORT_BIT( 0x04, IP_ACTIVE_LOW, IPT_MEMORY_RESET )                           PORT_NAME("Reset")  // hard reset
	PORT_BIT( 0x08, IP_ACTIVE_LOW, IPT_UNKNOWN )
	PORT_BIT( 0x10, IP_ACTIVE_LOW, IPT_UNKNOWN )
	PORT_BIT( 0x20, IP_ACTIVE_LOW, IPT_UNKNOWN )
	PORT_BIT( 0x40, IP_ACTIVE_LOW, IPT_UNKNOWN )
	PORT_BIT( 0x80, IP_ACTIVE_LOW, IPT_UNKNOWN )
INPUT_PORTS_END


static INPUT_PORTS_START( smoto20 )

	PORT_START( "SW1" )
	PORT_DIPNAME( 0x01, 0x01, DEF_STR( Coinage ) )
	PORT_DIPSETTING(    0x01, "1 Coin / 10 Credits" )
	PORT_DIPSETTING(    0x00, DEF_STR( 1C_5C ) )
	PORT_DIPUNKNOWN( 0x02, 0x02 )
	PORT_DIPNAME( 0x04, 0x04, "Hopper" )
	PORT_DIPSETTING(    0x04, DEF_STR( Off ) )
	PORT_DIPSETTING(    0x00, DEF_STR( On ) )
	PORT_DIPUNKNOWN( 0x08, 0x08 )
	PORT_DIPUNKNOWN( 0x10, 0x10 )
	PORT_DIPUNKNOWN( 0x20, 0x20 )
	PORT_DIPUNKNOWN( 0x40, 0x40 )
	PORT_DIPUNKNOWN( 0x80, 0x80 )

	PORT_START( "SW2" )
	PORT_DIPUNKNOWN( 0x01, 0x01 )
	PORT_DIPUNKNOWN( 0x02, 0x02 )
	PORT_DIPUNKNOWN( 0x04, 0x04 )
	PORT_DIPUNKNOWN( 0x08, 0x08 )
	PORT_DIPUNKNOWN( 0x10, 0x10 )
	PORT_DIPUNKNOWN( 0x20, 0x20 )
	PORT_DIPNAME( 0x40, 0x00, DEF_STR( Demo_Sounds ) )
	PORT_DIPSETTING(    0x40, DEF_STR( Off ) )
	PORT_DIPSETTING(    0x00, DEF_STR( On ) )
	PORT_DIPNAME( 0x80, 0x80, "Double-Up" )
	PORT_DIPSETTING(    0x00, DEF_STR( No ) )
	PORT_DIPSETTING(    0x80, DEF_STR( Yes ) )

	PORT_START( "SW3" )
	PORT_DIPNAME( 0x07, 0x07, "Main Game Rate" )
	PORT_DIPSETTING(    0x00, "25%" )
	PORT_DIPSETTING(    0x01, "30%" )
	PORT_DIPSETTING(    0x02, "35%" )
	PORT_DIPSETTING(    0x03, "40%" )
	PORT_DIPSETTING(    0x04, "45%" )
	PORT_DIPSETTING(    0x07, "50%" )
	PORT_DIPSETTING(    0x05, "55%" )
	PORT_DIPSETTING(    0x06, "60%" )
	PORT_DIPNAME( 0x38, 0x38, "Double-Up Rate" )
	PORT_DIPSETTING(    0x00, "0" )
	PORT_DIPSETTING(    0x08, "1" )
	PORT_DIPSETTING(    0x10, "2" )
	PORT_DIPSETTING(    0x18, "3" )
	PORT_DIPSETTING(    0x20, "4" )
	PORT_DIPSETTING(    0x28, "5" )
	PORT_DIPSETTING(    0x30, "6" )
	PORT_DIPSETTING(    0x38, "7" )
	PORT_DIPUNKNOWN( 0x40, 0x40 )
	PORT_DIPUNKNOWN( 0x80, 0x80 )

	PORT_START( "SW4" )
	PORT_DIPUNKNOWN( 0x01, 0x01 )
	PORT_DIPUNKNOWN( 0x02, 0x02 )
	PORT_DIPUNKNOWN( 0x04, 0x04 )
	PORT_DIPUNKNOWN( 0x08, 0x08 )
	PORT_DIPUNKNOWN( 0x10, 0x10 )
	PORT_DIPUNKNOWN( 0x20, 0x20 )
	PORT_DIPNAME( 0x40, 0x40, "Game Control" )
	PORT_DIPSETTING(    0x40, "Normal Holds" )
	PORT_DIPSETTING(    0x00, "Left-Right Marker" )
	PORT_DIPUNKNOWN( 0x80, 0x80 )

	PORT_START( "INA" ) // d005
	PORT_BIT( 0x01, IP_ACTIVE_LOW, IPT_POKER_HOLD1 )    PORT_NAME("Hold 1 / Double (Select)")
	PORT_BIT( 0x02, IP_ACTIVE_LOW, IPT_POKER_HOLD2 )    PORT_NAME("Hold 2 / Right")
	PORT_BIT( 0x04, IP_ACTIVE_LOW, IPT_POKER_HOLD3 )    PORT_NAME("Hold 3 / Left")
	PORT_BIT( 0x08, IP_ACTIVE_LOW, IPT_POKER_HOLD4 )    PORT_NAME("Hold 4 / Select")
	PORT_BIT( 0x10, IP_ACTIVE_LOW, IPT_POKER_HOLD5 )
	PORT_BIT( 0x20, IP_ACTIVE_LOW, IPT_GAMBLE_DEAL )    PORT_NAME("Deal / Take")
	PORT_BIT( 0x40, IP_ACTIVE_LOW, IPT_GAMBLE_BET )     PORT_NAME("Bet / Speed")    PORT_IMPULSE(3)
	PORT_BIT( 0x80, IP_ACTIVE_LOW, IPT_UNKNOWN )

	PORT_START( "INB" ) // d006
	PORT_BIT( 0x01, IP_ACTIVE_LOW, IPT_COIN1 )          PORT_IMPULSE(3) // coin
	PORT_BIT( 0x02, IP_ACTIVE_LOW, IPT_UNKNOWN )
	PORT_BIT( 0x04, IP_ACTIVE_HIGH, IPT_CUSTOM ) PORT_READ_LINE_DEVICE_MEMBER("hopper", ticket_dispenser_device, line_r) // hopper sensor
	PORT_BIT( 0x08, IP_ACTIVE_LOW, IPT_UNKNOWN )
	PORT_BIT( 0x10, IP_ACTIVE_LOW, IPT_GAMBLE_BOOK )                            PORT_NAME("Stats / Test")   // Bookkeeping.
	PORT_BIT( 0x20, IP_ACTIVE_LOW, IPT_GAMBLE_SERVICE )                         PORT_NAME("Settings")   // Game Rate & others.
	PORT_BIT( 0x40, IP_ACTIVE_LOW, IPT_GAMBLE_PAYOUT )  // payout
	PORT_BIT( 0x80, IP_ACTIVE_LOW, IPT_GAMBLE_KEYOUT )  // key out?

	PORT_START( "INC" ) // d00c
	PORT_BIT( 0x01, IP_ACTIVE_LOW, IPT_UNKNOWN )
	PORT_BIT( 0x02, IP_ACTIVE_HIGH, IPT_CUSTOM ) PORT_READ_LINE_DEVICE_MEMBER("hopper", ticket_dispenser_device, line_r) // hopper sensor
	PORT_BIT( 0x04, IP_ACTIVE_LOW, IPT_MEMORY_RESET )                           PORT_NAME("Reset")  // hard reset
	PORT_BIT( 0x08, IP_ACTIVE_LOW, IPT_UNKNOWN )
	PORT_BIT( 0x10, IP_ACTIVE_LOW, IPT_UNKNOWN )
	PORT_BIT( 0x20, IP_ACTIVE_LOW, IPT_UNKNOWN )
	PORT_BIT( 0x40, IP_ACTIVE_LOW, IPT_UNKNOWN )
	PORT_BIT( 0x80, IP_ACTIVE_LOW, IPT_UNKNOWN )
INPUT_PORTS_END


static INPUT_PORTS_START( victor6 )

	PORT_START( "SW1" )
	PORT_DIPNAME( 0x07, 0x07, DEF_STR( Coinage ) )
	PORT_DIPSETTING(    0x06, DEF_STR( 1C_1C ) )
	PORT_DIPSETTING(    0x05, DEF_STR( 1C_2C ) )
	PORT_DIPSETTING(    0x04, DEF_STR( 1C_5C ) )
	PORT_DIPSETTING(    0x07, "1 Coin / 10 Credits" )
	PORT_DIPSETTING(    0x03, "1 Coin / 20 Credits" )
	PORT_DIPSETTING(    0x02, "1 Coin / 25 Credits" )
	PORT_DIPSETTING(    0x01, "1 Coin / 50 Credits" )
	PORT_DIPSETTING(    0x00, "1 Coin / 100 Credits" )
	PORT_DIPNAME( 0x38, 0x38, "Remote Credits" )
	PORT_DIPSETTING(    0x30, "1 Pulse / 1 Credits" )
	PORT_DIPSETTING(    0x28, "1 Pulse / 2 Credits" )
	PORT_DIPSETTING(    0x20, "1 Pulse / 5 Credits" )
	PORT_DIPSETTING(    0x18, "1 Pulse / 10 Credits" )
	PORT_DIPSETTING(    0x10, "1 Pulse / 50 Credits" )
	PORT_DIPSETTING(    0x38, "1 Pulse / 100 Credits" )
	PORT_DIPSETTING(    0x08, "1 Pulse / 200 Credits" )
	PORT_DIPSETTING(    0x00, "1 Pulse / 500 Credits" )
	PORT_DIPUNKNOWN( 0x40, 0x40 )
	PORT_DIPUNKNOWN( 0x80, 0x80 )

	PORT_START( "SW2" )
	PORT_DIPNAME( 0x03, 0x03, "Minimum Bet" )
	PORT_DIPSETTING(    0x03, "1" )
	PORT_DIPSETTING(    0x02, "5" )
	PORT_DIPSETTING(    0x01, "10" )
	PORT_DIPSETTING(    0x00, "20" )
	PORT_DIPNAME( 0x0c, 0x0c, "Max Bet" )
	PORT_DIPSETTING(    0x00, "8" )
	PORT_DIPSETTING(    0x08, "10" )
	PORT_DIPSETTING(    0x04, "40" )
	PORT_DIPSETTING(    0x0c, "50" )
	PORT_DIPNAME( 0x10, 0x10, "Jokers" )
	PORT_DIPSETTING(    0x10, DEF_STR( No ) )
	PORT_DIPSETTING(    0x00, DEF_STR( Yes ) )
	PORT_DIPUNKNOWN( 0x20, 0x20 )
	PORT_DIPNAME( 0x40, 0x00, DEF_STR( Demo_Sounds ) )
	PORT_DIPSETTING(    0x40, DEF_STR( Off ) )
	PORT_DIPSETTING(    0x00, DEF_STR( On ) )
	PORT_DIPUNKNOWN( 0x80, 0x80 )

	PORT_START( "SW3" )
	PORT_DIPNAME( 0x07, 0x07, "Main Game Rate" )
	PORT_DIPSETTING(    0x00, "87%" )
	PORT_DIPSETTING(    0x01, "89%" )
	PORT_DIPSETTING(    0x02, "91%" )
	PORT_DIPSETTING(    0x03, "93%" )
	PORT_DIPSETTING(    0x04, "95%" )
	PORT_DIPSETTING(    0x07, "97%" )
	PORT_DIPSETTING(    0x05, "99%" )
	PORT_DIPSETTING(    0x06, "101%" )
	PORT_DIPNAME( 0x38, 0x38, "Double-Up Rate" )
	PORT_DIPSETTING(    0x00, "82" )
	PORT_DIPSETTING(    0x08, "84" )
	PORT_DIPSETTING(    0x10, "86" )
	PORT_DIPSETTING(    0x18, "88" )
	PORT_DIPSETTING(    0x20, "90" )
	PORT_DIPSETTING(    0x38, "92" )
	PORT_DIPSETTING(    0x28, "94" )
	PORT_DIPSETTING(    0x30, "96" )
	PORT_DIPUNKNOWN( 0x40, 0x40 )
	PORT_DIPUNKNOWN( 0x80, 0x80 )

	PORT_START( "SW4" )
	PORT_DIPUNKNOWN( 0x01, 0x01 )
	PORT_DIPUNKNOWN( 0x02, 0x02 )
	PORT_DIPUNKNOWN( 0x04, 0x04 )
	PORT_DIPUNKNOWN( 0x08, 0x08 )
	PORT_DIPUNKNOWN( 0x10, 0x10 )
	PORT_DIPUNKNOWN( 0x20, 0x20 )
	PORT_DIPUNKNOWN( 0x40, 0x40 )
	PORT_DIPUNKNOWN( 0x80, 0x80 )

	PORT_START( "INA" )
	PORT_BIT( 0x01, IP_ACTIVE_LOW, IPT_UNKNOWN )
	PORT_BIT( 0x02, IP_ACTIVE_LOW, IPT_UNKNOWN )
	PORT_BIT( 0x04, IP_ACTIVE_LOW, IPT_UNKNOWN )
	PORT_BIT( 0x08, IP_ACTIVE_LOW, IPT_GAMBLE_DEAL )    PORT_NAME("Start")
	PORT_BIT( 0x10, IP_ACTIVE_LOW, IPT_POKER_HOLD1 )    PORT_NAME("Hold 1 / Bet")
	PORT_BIT( 0x20, IP_ACTIVE_LOW, IPT_POKER_HOLD3 )    PORT_NAME("Hold 3 / Double-Up")
	PORT_BIT( 0x40, IP_ACTIVE_LOW, IPT_UNKNOWN )
	PORT_BIT( 0x80, IP_ACTIVE_LOW, IPT_UNKNOWN )

	PORT_START( "INB" )
	PORT_BIT( 0x01, IP_ACTIVE_LOW, IPT_COIN1 )          PORT_IMPULSE(3) // coin
	PORT_BIT( 0x02, IP_ACTIVE_LOW, IPT_GAMBLE_KEYIN )
	PORT_BIT( 0x04, IP_ACTIVE_LOW, IPT_UNKNOWN )
	PORT_BIT( 0x08, IP_ACTIVE_LOW, IPT_UNKNOWN )
	PORT_BIT( 0x10, IP_ACTIVE_LOW, IPT_GAMBLE_BOOK )                            PORT_NAME("Stats / Test")   // Bookkeeping.
	PORT_BIT( 0x20, IP_ACTIVE_LOW, IPT_GAMBLE_SERVICE )                         PORT_NAME("Settings")   // Game Rate & others.
	PORT_BIT( 0x40, IP_ACTIVE_LOW, IPT_UNKNOWN )
	PORT_BIT( 0x80, IP_ACTIVE_LOW, IPT_GAMBLE_KEYOUT )

	PORT_START( "INC" )
	PORT_BIT( 0x01, IP_ACTIVE_LOW, IPT_POKER_HOLD4 )    PORT_NAME("Hold 4 / Small")
	PORT_BIT( 0x02, IP_ACTIVE_LOW, IPT_UNKNOWN )
	PORT_BIT( 0x04, IP_ACTIVE_LOW, IPT_MEMORY_RESET )                           PORT_NAME("Reset Switch")   // hard reset
	PORT_BIT( 0x08, IP_ACTIVE_LOW, IPT_POKER_HOLD5 )    PORT_NAME("Hold 5 / Big")
	PORT_BIT( 0x10, IP_ACTIVE_LOW, IPT_UNKNOWN )
	PORT_BIT( 0x20, IP_ACTIVE_LOW, IPT_UNKNOWN )
	PORT_BIT( 0x40, IP_ACTIVE_LOW, IPT_POKER_HOLD2 )    PORT_NAME("Hold 2 / Take")
	PORT_BIT( 0x80, IP_ACTIVE_LOW, IPT_UNKNOWN )
INPUT_PORTS_END


static INPUT_PORTS_START( victor6a )

	PORT_START( "SW1" )
	PORT_DIPNAME( 0x07, 0x07, DEF_STR( Coinage ) )
	PORT_DIPSETTING(    0x06, DEF_STR( 1C_1C ) )
	PORT_DIPSETTING(    0x05, DEF_STR( 1C_2C ) )
	PORT_DIPSETTING(    0x04, DEF_STR( 1C_5C ) )
	PORT_DIPSETTING(    0x07, "1 Coin / 10 Credits" )
	PORT_DIPSETTING(    0x03, "1 Coin / 20 Credits" )
	PORT_DIPSETTING(    0x02, "1 Coin / 25 Credits" )
	PORT_DIPSETTING(    0x01, "1 Coin / 50 Credits" )
	PORT_DIPSETTING(    0x00, "1 Coin / 100 Credits" )
	PORT_DIPNAME( 0x38, 0x38, "Remote Credits" )
	PORT_DIPSETTING(    0x30, "1 Pulse / 1 Credits" )
	PORT_DIPSETTING(    0x28, "1 Pulse / 2 Credits" )
	PORT_DIPSETTING(    0x20, "1 Pulse / 5 Credits" )
	PORT_DIPSETTING(    0x18, "1 Pulse / 10 Credits" )
	PORT_DIPSETTING(    0x10, "1 Pulse / 50 Credits" )
	PORT_DIPSETTING(    0x38, "1 Pulse / 100 Credits" )
	PORT_DIPSETTING(    0x08, "1 Pulse / 200 Credits" )
	PORT_DIPSETTING(    0x00, "1 Pulse / 500 Credits" )
	PORT_DIPUNKNOWN( 0x40, 0x40 )
	PORT_DIPUNKNOWN( 0x80, 0x80 )

	PORT_START( "SW2" )
	PORT_DIPNAME( 0x03, 0x03, "Minimum Bet" )
	PORT_DIPSETTING(    0x03, "1" )
	PORT_DIPSETTING(    0x02, "5" )
	PORT_DIPSETTING(    0x01, "10" )
	PORT_DIPSETTING(    0x00, "20" )
	PORT_DIPNAME( 0x0c, 0x0c, "Max Bet" )
	PORT_DIPSETTING(    0x08, "10" )
	PORT_DIPSETTING(    0x04, "40" )
	PORT_DIPSETTING(    0x0c, "50" )
	PORT_DIPSETTING(    0x00, "80" )
	PORT_DIPNAME( 0x10, 0x10, "Jokers" )
	PORT_DIPSETTING(    0x10, DEF_STR( No ) )
	PORT_DIPSETTING(    0x00, DEF_STR( Yes ) )
	PORT_DIPUNKNOWN( 0x20, 0x20 )
	PORT_DIPNAME( 0x40, 0x00, DEF_STR( Demo_Sounds ) )
	PORT_DIPSETTING(    0x40, DEF_STR( Off ) )
	PORT_DIPSETTING(    0x00, DEF_STR( On ) )
	PORT_DIPUNKNOWN( 0x80, 0x80 )

	PORT_START( "SW3" )
	PORT_DIPNAME( 0x07, 0x07, "Main Game Rate" )
	PORT_DIPSETTING(    0x00, "94%" )
	PORT_DIPSETTING(    0x01, "95%" )
	PORT_DIPSETTING(    0x02, "96%" )
	PORT_DIPSETTING(    0x03, "97%" )
	PORT_DIPSETTING(    0x04, "98%" )
	PORT_DIPSETTING(    0x07, "99%" )
	PORT_DIPSETTING(    0x05, "100%" )
	PORT_DIPSETTING(    0x06, "101%" )
	PORT_DIPNAME( 0x38, 0x38, "Double-Up Rate" )
	PORT_DIPSETTING(    0x00, "82" )
	PORT_DIPSETTING(    0x08, "84" )
	PORT_DIPSETTING(    0x10, "86" )
	PORT_DIPSETTING(    0x18, "88" )
	PORT_DIPSETTING(    0x20, "90" )
	PORT_DIPSETTING(    0x38, "92" )
	PORT_DIPSETTING(    0x28, "94" )
	PORT_DIPSETTING(    0x30, "96" )
	PORT_DIPUNKNOWN( 0x40, 0x40 )
	PORT_DIPUNKNOWN( 0x80, 0x80 )

	PORT_START( "SW4" )
	PORT_DIPUNKNOWN( 0x01, 0x01 )
	PORT_DIPUNKNOWN( 0x02, 0x02 )
	PORT_DIPUNKNOWN( 0x04, 0x04 )
	PORT_DIPUNKNOWN( 0x08, 0x08 )
	PORT_DIPUNKNOWN( 0x10, 0x10 )
	PORT_DIPUNKNOWN( 0x20, 0x20 )
	PORT_DIPUNKNOWN( 0x40, 0x40 )
	PORT_DIPUNKNOWN( 0x80, 0x80 )

	PORT_START( "INA" )
	PORT_BIT( 0x01, IP_ACTIVE_LOW, IPT_UNKNOWN )
	PORT_BIT( 0x02, IP_ACTIVE_LOW, IPT_UNKNOWN )
	PORT_BIT( 0x04, IP_ACTIVE_LOW, IPT_UNKNOWN )
	PORT_BIT( 0x08, IP_ACTIVE_LOW, IPT_GAMBLE_DEAL )    PORT_NAME("Start")
	PORT_BIT( 0x10, IP_ACTIVE_LOW, IPT_POKER_HOLD1 )    PORT_NAME("Hold 1 / Bet")
	PORT_BIT( 0x20, IP_ACTIVE_LOW, IPT_POKER_HOLD3 )    PORT_NAME("Hold 3 / Double-Up")
	PORT_BIT( 0x40, IP_ACTIVE_LOW, IPT_UNKNOWN )
	PORT_BIT( 0x80, IP_ACTIVE_LOW, IPT_UNKNOWN )

	PORT_START( "INB" )
	PORT_BIT( 0x01, IP_ACTIVE_LOW, IPT_COIN1 )          PORT_IMPULSE(3) // coin
	PORT_BIT( 0x02, IP_ACTIVE_LOW, IPT_GAMBLE_KEYIN )
	PORT_BIT( 0x04, IP_ACTIVE_LOW, IPT_UNKNOWN )
	PORT_BIT( 0x08, IP_ACTIVE_LOW, IPT_UNKNOWN )
	PORT_BIT( 0x10, IP_ACTIVE_LOW, IPT_GAMBLE_BOOK )                            PORT_NAME("Stats / Test")   // Bookkeeping.
	PORT_BIT( 0x20, IP_ACTIVE_LOW, IPT_GAMBLE_SERVICE )                         PORT_NAME("Settings")   // Game Rate & others.
	PORT_BIT( 0x40, IP_ACTIVE_LOW, IPT_UNKNOWN )
	PORT_BIT( 0x80, IP_ACTIVE_LOW, IPT_GAMBLE_KEYOUT )

	PORT_START( "INC" )
	PORT_BIT( 0x01, IP_ACTIVE_LOW, IPT_POKER_HOLD4 )    PORT_NAME("Hold 4 / Small")
	PORT_BIT( 0x02, IP_ACTIVE_LOW, IPT_UNKNOWN )
	PORT_BIT( 0x04, IP_ACTIVE_LOW, IPT_MEMORY_RESET )                           PORT_NAME("Reset Switch")   // hard reset
	PORT_BIT( 0x08, IP_ACTIVE_LOW, IPT_POKER_HOLD5 )    PORT_NAME("Hold 5 / Big")
	PORT_BIT( 0x10, IP_ACTIVE_LOW, IPT_UNKNOWN )
	PORT_BIT( 0x20, IP_ACTIVE_LOW, IPT_UNKNOWN )
	PORT_BIT( 0x40, IP_ACTIVE_LOW, IPT_POKER_HOLD2 )    PORT_NAME("Hold 2 / Take")
	PORT_BIT( 0x80, IP_ACTIVE_LOW, IPT_UNKNOWN )
INPUT_PORTS_END


static INPUT_PORTS_START( victor6b )

	PORT_START( "SW1" )
	PORT_DIPNAME( 0x07, 0x07, DEF_STR( Coinage ) )
	PORT_DIPSETTING(    0x06, DEF_STR( 1C_1C ) )
	PORT_DIPSETTING(    0x05, DEF_STR( 1C_2C ) )
	PORT_DIPSETTING(    0x04, DEF_STR( 1C_5C ) )
	PORT_DIPSETTING(    0x07, "1 Coin / 10 Credits" )
	PORT_DIPSETTING(    0x03, "1 Coin / 20 Credits" )
	PORT_DIPSETTING(    0x02, "1 Coin / 25 Credits" )
	PORT_DIPSETTING(    0x01, "1 Coin / 50 Credits" )
	PORT_DIPSETTING(    0x00, "1 Coin / 100 Credits" )
	PORT_DIPNAME( 0x38, 0x38, "Remote Credits" )
	PORT_DIPSETTING(    0x30, "1 Pulse / 1 Credits" )
	PORT_DIPSETTING(    0x28, "1 Pulse / 2 Credits" )
	PORT_DIPSETTING(    0x20, "1 Pulse / 5 Credits" )
	PORT_DIPSETTING(    0x18, "1 Pulse / 10 Credits" )
	PORT_DIPSETTING(    0x10, "1 Pulse / 50 Credits" )
	PORT_DIPSETTING(    0x38, "1 Pulse / 100 Credits" )
	PORT_DIPSETTING(    0x08, "1 Pulse / 200 Credits" )
	PORT_DIPSETTING(    0x00, "1 Pulse / 500 Credits" )
	PORT_DIPUNKNOWN( 0x40, 0x40 )
	PORT_DIPUNKNOWN( 0x80, 0x80 )

	PORT_START( "SW2" )
	PORT_DIPNAME( 0x03, 0x03, "Minimum Bet" )
	PORT_DIPSETTING(    0x03, "1" )
	PORT_DIPSETTING(    0x02, "5" )
	PORT_DIPSETTING(    0x01, "10" )
	PORT_DIPSETTING(    0x00, "20" )
	PORT_DIPNAME( 0x0c, 0x0c, "Max Bet" )
	PORT_DIPSETTING(    0x08, "Invalid" )
	PORT_DIPSETTING(    0x04, "40" )
	PORT_DIPSETTING(    0x0c, "50" )
	PORT_DIPSETTING(    0x00, "80" )
	PORT_DIPNAME( 0x10, 0x10, "Jokers" )
	PORT_DIPSETTING(    0x10, DEF_STR( No ) )
	PORT_DIPSETTING(    0x00, DEF_STR( Yes ) )
	PORT_DIPUNKNOWN( 0x20, 0x20 )
	PORT_DIPNAME( 0x40, 0x00, DEF_STR( Demo_Sounds ) )
	PORT_DIPSETTING(    0x40, DEF_STR( Off ) )
	PORT_DIPSETTING(    0x00, DEF_STR( On ) )
	PORT_DIPUNKNOWN( 0x80, 0x80 )

	PORT_START( "SW3" )
	PORT_DIPNAME( 0x07, 0x07, "Main Game Rate" )
	PORT_DIPSETTING(    0x00, "94%" )
	PORT_DIPSETTING(    0x01, "95%" )
	PORT_DIPSETTING(    0x02, "96%" )
	PORT_DIPSETTING(    0x03, "97%" )
	PORT_DIPSETTING(    0x04, "98%" )
	PORT_DIPSETTING(    0x07, "99%" )
	PORT_DIPSETTING(    0x05, "100%" )
	PORT_DIPSETTING(    0x06, "101%" )
	PORT_DIPNAME( 0x38, 0x38, "Double-Up Rate" )
	PORT_DIPSETTING(    0x00, "82" )
	PORT_DIPSETTING(    0x08, "84" )
	PORT_DIPSETTING(    0x10, "86" )
	PORT_DIPSETTING(    0x18, "88" )
	PORT_DIPSETTING(    0x20, "90" )
	PORT_DIPSETTING(    0x38, "92" )
	PORT_DIPSETTING(    0x28, "94" )
	PORT_DIPSETTING(    0x30, "96" )
	PORT_DIPUNKNOWN( 0x40, 0x40 )
	PORT_DIPUNKNOWN( 0x80, 0x80 )

	PORT_START( "SW4" )
	PORT_DIPUNKNOWN( 0x01, 0x01 )
	PORT_DIPUNKNOWN( 0x02, 0x02 )
	PORT_DIPUNKNOWN( 0x04, 0x04 )
	PORT_DIPUNKNOWN( 0x08, 0x08 )
	PORT_DIPUNKNOWN( 0x10, 0x10 )
	PORT_DIPUNKNOWN( 0x20, 0x20 )
	PORT_DIPUNKNOWN( 0x40, 0x40 )
	PORT_DIPUNKNOWN( 0x80, 0x80 )

	PORT_START( "INA" )
	PORT_BIT( 0x01, IP_ACTIVE_LOW, IPT_UNKNOWN )
	PORT_BIT( 0x02, IP_ACTIVE_LOW, IPT_UNKNOWN )
	PORT_BIT( 0x04, IP_ACTIVE_LOW, IPT_UNKNOWN )
	PORT_BIT( 0x08, IP_ACTIVE_LOW, IPT_GAMBLE_DEAL )    PORT_NAME("Start")
	PORT_BIT( 0x10, IP_ACTIVE_LOW, IPT_POKER_HOLD1 )    PORT_NAME("Hold 1 / Bet")
	PORT_BIT( 0x20, IP_ACTIVE_LOW, IPT_POKER_HOLD3 )    PORT_NAME("Hold 3 / Double-Up")
	PORT_BIT( 0x40, IP_ACTIVE_LOW, IPT_UNKNOWN )
	PORT_BIT( 0x80, IP_ACTIVE_LOW, IPT_UNKNOWN )

	PORT_START( "INB" )
	PORT_BIT( 0x01, IP_ACTIVE_LOW, IPT_COIN1 )          PORT_IMPULSE(3) // coin
	PORT_BIT( 0x02, IP_ACTIVE_LOW, IPT_GAMBLE_KEYIN )
	PORT_BIT( 0x04, IP_ACTIVE_LOW, IPT_UNKNOWN )
	PORT_BIT( 0x08, IP_ACTIVE_LOW, IPT_UNKNOWN )
	PORT_BIT( 0x10, IP_ACTIVE_LOW, IPT_GAMBLE_BOOK )                            PORT_NAME("Stats / Test")   // Bookkeeping.
	PORT_BIT( 0x20, IP_ACTIVE_LOW, IPT_GAMBLE_SERVICE )                         PORT_NAME("Settings")   // Game Rate & others.
	PORT_BIT( 0x40, IP_ACTIVE_LOW, IPT_UNKNOWN )
	PORT_BIT( 0x80, IP_ACTIVE_LOW, IPT_GAMBLE_KEYOUT )

	PORT_START( "INC" )
	PORT_BIT( 0x01, IP_ACTIVE_LOW, IPT_POKER_HOLD4 )    PORT_NAME("Hold 4 / Small")
	PORT_BIT( 0x02, IP_ACTIVE_LOW, IPT_UNKNOWN )
	PORT_BIT( 0x04, IP_ACTIVE_LOW, IPT_MEMORY_RESET )                           PORT_NAME("Reset Switch")   // hard reset
	PORT_BIT( 0x08, IP_ACTIVE_LOW, IPT_POKER_HOLD5 )    PORT_NAME("Hold 5 / Big")
	PORT_BIT( 0x10, IP_ACTIVE_LOW, IPT_UNKNOWN )
	PORT_BIT( 0x20, IP_ACTIVE_LOW, IPT_UNKNOWN )
	PORT_BIT( 0x40, IP_ACTIVE_LOW, IPT_POKER_HOLD2 )    PORT_NAME("Hold 2 / Take")
	PORT_BIT( 0x80, IP_ACTIVE_LOW, IPT_UNKNOWN )
INPUT_PORTS_END


/***************************************************************************
*                             Graphics Layout                              *
***************************************************************************/

static const gfx_layout layout_8x8x3 =
{
	8, 8,
	RGN_FRAC(1, 3),
	3,
	{ RGN_FRAC(0,3), RGN_FRAC(1,3), RGN_FRAC(2,3) },
	{ STEP8(0,1) },
	{ STEP8(0,8) },
	8*8
};

static const gfx_layout layout_8x8x4 =
{
	8, 8,
	RGN_FRAC(1, 4),
	4,
	{ RGN_FRAC(2,4), RGN_FRAC(3,4), RGN_FRAC(0,4), RGN_FRAC(1,4) },
	{ STEP8(0,1) },
	{ STEP8(0,8) },
	8*8
};

static const gfx_layout layout_8x32x4 =
{
	8, 32,
	RGN_FRAC(1, 4),
	4,
	{ RGN_FRAC(2,4), RGN_FRAC(3,4), RGN_FRAC(0,4), RGN_FRAC(1,4) },
	{ STEP8(0,1) },
	{ STEP32(0,8) },
	8*8*4
};

static const gfx_layout layout_8x8x8 =
{
	8, 8,
	RGN_FRAC(1,4),
	8,
	{ 0,1,2,3,4,5,6,7 },
	{ RGN_FRAC(0,4), RGN_FRAC(1,4), RGN_FRAC(2,4), RGN_FRAC(3,4), RGN_FRAC(0,4)+8, RGN_FRAC(1,4)+8, RGN_FRAC(2,4)+8, RGN_FRAC(3,4)+8 },
	{ 0*16,1*16,2*16,3*16,4*16,5*16,6*16,7*16 },
	8*16
};

static const gfx_layout layout_8x32x8 =
{
	8, 32,
	RGN_FRAC(1,4),
	8,
	{ 0,1,2,3,4,5,6,7 },
	{ RGN_FRAC(0,4), RGN_FRAC(1,4), RGN_FRAC(2,4), RGN_FRAC(3,4), RGN_FRAC(0,4)+8, RGN_FRAC(1,4)+8, RGN_FRAC(2,4)+8, RGN_FRAC(3,4)+8 },
	{ 0*16,1*16,2*16,3*16,4*16,5*16,6*16,7*16, 8*16,9*16,10*16,11*16,12*16,13*16,14*16,15*16,
		16*16,17*16,18*16,19*16,20*16,21*16,22*16,23*16,24*16,25*16,26*16,27*16,28*16,29*16,30*16,31*16},
	32*16
};


static GFXDECODE_START( subsino_depth3 )
	GFXDECODE_ENTRY( "tilemap", 0, layout_8x8x3, 0, 16 )
GFXDECODE_END

static GFXDECODE_START( subsino_depth4 )
	GFXDECODE_ENTRY( "tilemap", 0, layout_8x8x4, 0, 16 )
GFXDECODE_END

static GFXDECODE_START( subsino_depth4_reels )
	GFXDECODE_ENTRY( "tilemap", 0, layout_8x8x4, 0, 16 )
	GFXDECODE_ENTRY( "reels", 0, layout_8x32x4, 0, 16 )
GFXDECODE_END

static GFXDECODE_START( subsino_stbsub )
	GFXDECODE_ENTRY( "tilemap", 0, layout_8x8x8, 0, 1 )
	GFXDECODE_ENTRY( "reels", 0, layout_8x32x8, 0, 1 )
GFXDECODE_END

/***************************************************************************
*                             Machine Drivers                              *
***************************************************************************/

void subsino_state::victor21(machine_config &config)
{
	// basic machine hardware
	HD647180X(config, m_maincpu, XTAL(12'000'000));   // Unknown clock
	m_maincpu->set_addrmap(AS_PROGRAM, &subsino_state::victor21_map);
	m_maincpu->set_addrmap(AS_IO, &subsino_state::subsino_iomap);

	i8255_device &ppi(I8255A(config, "ppi"));
	ppi.out_pa_callback().set(FUNC(subsino_state::out_a_w));
	ppi.tri_pa_callback().set_constant(0);
	ppi.out_pb_callback().set(FUNC(subsino_state::out_b_w));
	ppi.tri_pb_callback().set_constant(0);
	ppi.in_pc_callback().set_ioport("INC");

	TICKET_DISPENSER(config, m_hopper, attotime::from_msec(200), TICKET_MOTOR_ACTIVE_HIGH, TICKET_STATUS_ACTIVE_LOW);

	// video hardware
	screen_device &screen(SCREEN(config, "screen", SCREEN_TYPE_RASTER));
	screen.set_refresh_hz(60);
	screen.set_vblank_time(ATTOSECONDS_IN_USEC(0));
	screen.set_size(512, 256);
	screen.set_visarea(0, 512-1, 0+16, 256-16-1);
	screen.set_screen_update(FUNC(subsino_state::screen_update));
	screen.set_palette(m_palette);

	GFXDECODE(config, m_gfxdecode, m_palette, subsino_depth3);

	PALETTE(config, m_palette, FUNC(subsino_state::_2proms_palette), 0x100);

	MCFG_VIDEO_START_OVERRIDE(subsino_state,subsino)

	// sound hardware
	SPEAKER(config, "mono").front_center();

	YM2413(config, "ymsnd", XTAL(3'579'545)).add_route(ALL_OUTPUTS, "mono", 1.0);

	OKIM6295(config, "oki", XTAL(4'433'619) / 4, okim6295_device::PIN7_HIGH).add_route(ALL_OUTPUTS, "mono", 1.0);  // Clock frequency & pin 7 not verified
}

// same but with an additional protection.
void subsino_state::victor5(machine_config &config)
{
	victor21(config);

	// basic machine hardware
	m_maincpu->set_addrmap(AS_PROGRAM, &subsino_state::victor5_map);
}


void subsino_state::crsbingo(machine_config &config)
{
	// basic machine hardware
	HD647180X(config, m_maincpu, XTAL(12'000'000));   // Unknown CPU and clock
	m_maincpu->set_addrmap(AS_PROGRAM, &subsino_state::crsbingo_map);
	m_maincpu->set_addrmap(AS_IO, &subsino_state::subsino_iomap);

	TICKET_DISPENSER(config, m_hopper, attotime::from_msec(200), TICKET_MOTOR_ACTIVE_HIGH, TICKET_STATUS_ACTIVE_LOW);

	// video hardware
	screen_device &screen(SCREEN(config, "screen", SCREEN_TYPE_RASTER));
	screen.set_refresh_hz(60);
	screen.set_vblank_time(ATTOSECONDS_IN_USEC(0));
	screen.set_size(512, 256);
	screen.set_visarea(0, 512-1, 0+16, 256-16-1);
	screen.set_screen_update(FUNC(subsino_state::screen_update));
	screen.set_palette(m_palette);

	GFXDECODE(config, m_gfxdecode, m_palette, subsino_depth4);

	PALETTE(config, m_palette, FUNC(subsino_state::_2proms_palette), 0x100);

	MCFG_VIDEO_START_OVERRIDE(subsino_state,subsino)

	// sound hardware
	SPEAKER(config, "mono").front_center();

	YM2413(config, "ymsnd", XTAL(3'579'545)).add_route(ALL_OUTPUTS, "mono", 1.0);   // Unknown clock
}


void subsino_state::srider(machine_config &config)
{
	// basic machine hardware
	HD647180X(config, m_maincpu, XTAL(12'000'000));   // Unknown clock
	m_maincpu->set_addrmap(AS_PROGRAM, &subsino_state::srider_map);
	m_maincpu->set_addrmap(AS_IO, &subsino_state::subsino_iomap);

	i8255_device &ppi1(I8255A(config, "ppi1"));
	ppi1.in_pa_callback().set_ioport("SW1");
	ppi1.in_pb_callback().set_ioport("SW2");
	ppi1.in_pc_callback().set_ioport("SW3");

	i8255_device &ppi2(I8255A(config, "ppi2"));
	ppi2.in_pa_callback().set_ioport("SW4");
	ppi2.in_pb_callback().set_ioport("INA");
	ppi2.in_pc_callback().set_ioport("INB");

	TICKET_DISPENSER(config, m_hopper, attotime::from_msec(200), TICKET_MOTOR_ACTIVE_HIGH, TICKET_STATUS_ACTIVE_LOW);

	// video hardware
	screen_device &screen(SCREEN(config, "screen", SCREEN_TYPE_RASTER));
	screen.set_refresh_hz(60);
	screen.set_vblank_time(ATTOSECONDS_IN_USEC(0));
	screen.set_size(512, 256);
	screen.set_visarea(0, 512-1, 0+16, 256-16-1);
	screen.set_screen_update(FUNC(subsino_state::screen_update));
	screen.set_palette(m_palette);

	GFXDECODE(config, m_gfxdecode, m_palette, subsino_depth4);

	PALETTE(config, m_palette, FUNC(subsino_state::_3proms_palette), 0x100);

	MCFG_VIDEO_START_OVERRIDE(subsino_state,subsino)

	// sound hardware
	SPEAKER(config, "mono").front_center();

	YM3812(config, "ymsnd", XTAL(3'579'545)).add_route(ALL_OUTPUTS, "mono", 1.0);

	OKIM6295(config, "oki", XTAL(4'433'619) / 4, okim6295_device::PIN7_HIGH).add_route(ALL_OUTPUTS, "mono", 1.0);  // Clock frequency & pin 7 not verified
}

void subsino_state::sharkpy(machine_config &config)
{
	srider(config);

	// basic machine hardware
	m_maincpu->set_addrmap(AS_PROGRAM, &subsino_state::sharkpy_map);
}

void subsino_state::dinofmly(machine_config &config)
{
	srider(config);

	// basic machine hardware
	m_maincpu->set_addrmap(AS_PROGRAM, &subsino_state::dinofmly_map);

	PALETTE(config.replace(), m_palette).set_entries(0x100);

	ramdac_device &ramdac(RAMDAC(config, "ramdac", 0, m_palette)); // HMC HM86171 VGA 256 colour RAMDAC
	ramdac.set_addrmap(0, &subsino_state::ramdac_map);
}

void subsino_state::tisub(machine_config &config)
{
	// basic machine hardware
	HD647180X(config, m_maincpu, XTAL(12'000'000));   // Unknown CPU and clock
	m_maincpu->set_addrmap(AS_PROGRAM, &subsino_state::tisub_map);
	m_maincpu->set_addrmap(AS_IO, &subsino_state::subsino_iomap);

	i8255_device &ppi1(I8255A(config, "ppi1"));
	ppi1.in_pa_callback().set_ioport("SW1");
	ppi1.in_pb_callback().set_ioport("SW2");
	ppi1.in_pc_callback().set_ioport("SW3");

	i8255_device &ppi2(I8255A(config, "ppi2"));
	ppi2.in_pa_callback().set_ioport("SW4");
	ppi2.in_pb_callback().set_ioport("INA");
	ppi2.in_pc_callback().set_ioport("INB");

	TICKET_DISPENSER(config, m_hopper, attotime::from_msec(200), TICKET_MOTOR_ACTIVE_HIGH, TICKET_STATUS_ACTIVE_LOW);

	// video hardware
	screen_device &screen(SCREEN(config, "screen", SCREEN_TYPE_RASTER));
	screen.set_refresh_hz(60);
	screen.set_vblank_time(ATTOSECONDS_IN_USEC(0));
	screen.set_size(512, 256);
	screen.set_visarea(0, 512-1, 0+16, 256-16-1);
	screen.set_screen_update(FUNC(subsino_state::screen_update_reels));
	screen.set_palette(m_palette);

	GFXDECODE(config, m_gfxdecode, m_palette, subsino_depth4_reels);

	PALETTE(config, m_palette, FUNC(subsino_state::_3proms_palette), 0x100);

	MCFG_VIDEO_START_OVERRIDE(subsino_state, reels)

	// sound hardware
	SPEAKER(config, "mono").front_center();

	YM3812(config, "ymsnd", XTAL(3'579'545)).add_route(ALL_OUTPUTS, "mono", 1.0);   // Unknown clock
}

void subsino_state::stbsub(machine_config &config)
{
	// basic machine hardware
	HD647180X(config, m_maincpu, XTAL(12'000'000));   // Unknown clock
	m_maincpu->set_addrmap(AS_PROGRAM, &subsino_state::stbsub_map);
	m_maincpu->set_addrmap(AS_IO, &subsino_state::subsino_iomap);

	i8255_device &ppi1(I8255A(config, "ppi1"));
	ppi1.in_pa_callback().set_ioport("SW1");
	ppi1.in_pb_callback().set_ioport("SW2");
	ppi1.in_pc_callback().set_ioport("SW3");

	i8255_device &ppi2(I8255A(config, "ppi2"));
	ppi2.in_pa_callback().set_ioport("SW4");
	ppi2.in_pb_callback().set_ioport("INB");
	ppi2.in_pc_callback().set_ioport("INA");

	NVRAM(config, "nvram", nvram_device::DEFAULT_ALL_0);
	TICKET_DISPENSER(config, m_hopper, attotime::from_msec(200), TICKET_MOTOR_ACTIVE_HIGH, TICKET_STATUS_ACTIVE_LOW);

	// video hardware
	screen_device &screen(SCREEN(config, "screen", SCREEN_TYPE_RASTER));
	screen.set_refresh_hz(60);
	screen.set_vblank_time(ATTOSECONDS_IN_USEC(0));
	screen.set_size(512, 256);
	screen.set_visarea(0, 512-1, 0+16, 256-16-1);
	screen.set_screen_update(FUNC(subsino_state::screen_update_stbsub_reels));
	screen.set_palette(m_palette);

	GFXDECODE(config, m_gfxdecode, m_palette, subsino_stbsub);

	PALETTE(config, m_palette).set_entries(0x100);
	//PALETTE(config, m_palette, FUNC(subsino_state::_3proms_palette), 0x100);

	ramdac_device &ramdac(RAMDAC(config, "ramdac", 0, m_palette)); // HMC HM86171 VGA 256 colour RAMDAC
	ramdac.set_addrmap(0, &subsino_state::ramdac_map);

	MCFG_VIDEO_START_OVERRIDE(subsino_state,stbsub)

	// sound hardware
	SPEAKER(config, "mono").front_center();

	YM3812(config, "ymsnd", XTAL(3'579'545)).add_route(ALL_OUTPUTS, "mono", 1.0);
}

void subsino_state::mtrainnv(machine_config &config)
{
	stbsub(config);

	// basic machine hardware
	m_maincpu->set_addrmap(AS_PROGRAM, &subsino_state::mtrainnv_map);
}


/***************************************************************************
*                               ROMs Loading                               *
***************************************************************************/

/***************************************************************************

  Victor 5
  (C)1991 Subsino / Buffy

  Original Subsino PCB
  with CPU brick.

  Dumped by Team Europe.

***************************************************************************/

ROM_START( victor5 )
	ROM_REGION( 0x14000, "maincpu", 0 )
	ROM_LOAD( "1.u1", 0x10000, 0x4000, CRC(bc4d6ed6) SHA1(6b2087360ea0ae9e48a623934cb2fb973a80f1ec) )
	ROM_CONTINUE(0x0000,0xc000)

	ROM_REGION( 0x18000, "tilemap", 0 )
	ROM_LOAD( "2.u24", 0x10000, 0x8000, CRC(f7026c74) SHA1(75a72839ad6b349563110ed10ad235958d5c0170) )
	ROM_LOAD( "3.u25", 0x08000, 0x8000, CRC(24ebe112) SHA1(61c32bb76c7600837880f468829dba176f8330f3) )
	ROM_LOAD( "4.u26", 0x00000, 0x8000, CRC(889baf02) SHA1(a2d01f3c09a69bd5b38531b41c53c550a03de229) )

	ROM_REGION( 0x20000, "oki", ROMREGION_ERASE )
	ROM_LOAD( "6.u49", 0x00000, 0x10000, CRC(73fb4f7b) SHA1(23db0ff42503847c6c7ebb364985430a48de4d8a) )
	ROM_LOAD( "5.u48", 0x10000, 0x10000, CRC(403d5632) SHA1(844e1a4bdf7cc9c1196f79e75a83f03a964feb16) )

	ROM_REGION( 0x200, "proms", 0 )
	ROM_LOAD( "82s129.u35", 0x000, 0x100, CRC(40094bed) SHA1(b25d96126b3f7bd06bf76dc9958f8669f83abdb7) )
	ROM_LOAD( "82s129.u36", 0x100, 0x100, CRC(9ca021c5) SHA1(6a1d8d4f958d36e4a676dc4f4aee83d637933bc3) )
ROM_END

/***************************************************************************

Victor 5
(C)1991 Subsino

Chips:

1x unknown big black box
1x M5L8255AP
1x UM3567
1x M6295
1x oscillator 12.000
1x oscillator 4.433619
1x oscillator 3.579545

ROMs:

1x M27C512 (1)
3x 27C256 (2,3,4)

Notes:

1x 36x2 edge connector (con3)
1x 10x2 edge connector (con4)
1x RS232 9pins connector (con5)
2x batteries
3x 8x2 switches dip
1x pushbutton

Sticker on PCB reads V552520

Info by f205v (26/03/2008)

***************************************************************************/

ROM_START( victor5a )
	ROM_REGION( 0x14000, "maincpu", 0 )
	ROM_LOAD( "1.u1", 0x10000, 0x4000, CRC(e3ada2fc) SHA1(eddb460dcb80a29fbbe3ed6c4733c75b892baf52) )
	ROM_CONTINUE(0x0000,0xc000)

	ROM_REGION( 0x18000, "tilemap", 0 )
	ROM_LOAD( "2.u24", 0x10000, 0x8000, CRC(1229e951) SHA1(1e548625bb60e2d6f52a376a0dea9e5709f94135) )
	ROM_LOAD( "3.u23", 0x08000, 0x8000, CRC(2d89bbf1) SHA1(d7fda0174a835e88b330dfd09bdb604bfe4c2e44) )
	ROM_LOAD( "4.u22", 0x00000, 0x8000, CRC(ecf840a1) SHA1(9ecf522afb23e3557d37effc3c8568e8a14dad1a) )

	ROM_REGION( 0x20000, "oki", ROMREGION_ERASE )
	ROM_LOAD( "6.u49", 0x00000, 0x10000, CRC(73fb4f7b) SHA1(23db0ff42503847c6c7ebb364985430a48de4d8a) )
	ROM_LOAD( "5.u48", 0x10000, 0x10000, CRC(403d5632) SHA1(844e1a4bdf7cc9c1196f79e75a83f03a964feb16) )

	ROM_REGION( 0x200, "proms", 0 )
	ROM_LOAD( "82s129.u35", 0x000, 0x100, CRC(40094bed) SHA1(b25d96126b3f7bd06bf76dc9958f8669f83abdb7) )
	ROM_LOAD( "82s129.u36", 0x100, 0x100, CRC(9ca021c5) SHA1(6a1d8d4f958d36e4a676dc4f4aee83d637933bc3) )
ROM_END


/***************************************************************************

Victor 21
(C)1990 Subsino

Chips:

1x unknown big black box
1x M5L8255AP
1x UM3567
1x M6295
1x oscillator 12.000
1x oscillator 4.433619
1x oscillator 3.579545

ROMs:

1x M27C512 (1)
3x 27C256 (2,3,4)

Other:

1x 36x2 edge connector (con3)
1x 10x2 edge connector (con4)
1x RS232 9pins connector (con5)
2x batteries
3x 8 switches dips
1x pushbutton

PCB layout is identical to "Victor 5"
Sticker on PCB reads V12040

Info by f205v, Corrado Tomaselli (20/04/2008)

***************************************************************************/

ROM_START( victor21 )
	ROM_REGION( 0x14000, "maincpu", 0 )
	ROM_LOAD( "1.u1", 0x10000, 0x4000, CRC(43999b2d) SHA1(7ce26fd332ffe35fd826a1a6166b228d4bc370b8) )
	ROM_CONTINUE(     0x00000, 0xc000)

	ROM_REGION( 0x18000, "tilemap", 0 )
	ROM_LOAD( "2.u24", 0x10000, 0x8000, CRC(f1181b93) SHA1(53cd4d2ce13973495b51d911a4745a69a9784983) )
	ROM_LOAD( "3.u25", 0x08000, 0x8000, CRC(437abb27) SHA1(bd3790807d60a41d58e07f60fb990553076d6e96) )
	ROM_LOAD( "4.u26", 0x00000, 0x8000, CRC(e2f66eee) SHA1(ece924fe626f21fd7d31faabf19225d80e2bcfd3) )

	ROM_REGION( 0x20000, "oki", ROMREGION_ERASE )
	ROM_LOAD( "6.u49", 0x00000, 0x10000, CRC(4153711c) SHA1(11b4f5f8ec3c93194d1d5b78ae35ca79d8f66a16) )
	ROM_LOAD( "5.u48", 0x10000, 0x10000, CRC(3d451de6) SHA1(cbb22679fc9ce27e2ca90aa8035bf1b1c353c69e) )

	ROM_REGION( 0x200, "proms", 0 )
	ROM_LOAD( "82s129.u35", 0x000, 0x100, CRC(40094bed) SHA1(b25d96126b3f7bd06bf76dc9958f8669f83abdb7) )
	ROM_LOAD( "82s129.u36", 0x100, 0x100, CRC(9ca021c5) SHA1(6a1d8d4f958d36e4a676dc4f4aee83d637933bc3) )
ROM_END


/***************************************************************************

  Treasure Island
  -- this has an extra layer for the reels, exactly the same as goldstar.cpp

***************************************************************************/

ROM_START( tisub )
	ROM_REGION( 0x4000, "maincpu", 0 )
	ROM_FILL( 0x0000, 1, 0x3e )
	ROM_FILL( 0x0001, 1, 0x01 )
	ROM_FILL( 0x0002, 1, 0xed )
	ROM_FILL( 0x0003, 1, 0x39 )
	ROM_FILL( 0x0004, 1, 0x38 )
	ROM_FILL( 0x0005, 1, 0xc3 )
	ROM_FILL( 0x0006, 1, 0x16 )
	ROM_FILL( 0x0007, 1, 0xf0 )

	ROM_REGION( 0x10000, "program", 0 )
	ROM_LOAD( "rom_1.bin", 0x00000, 0x10000, CRC(ed3b4a69) SHA1(c57985e8d19b2b495fc768e52b83cbbd75f027ad) )

	ROM_REGION( 0x40000, "tilemap", 0 )
	ROM_LOAD( "rom_6.bin", 0x00000, 0x10000, CRC(c2c226df) SHA1(39762b390d6b271c3252342e843a181dd152a0cc) )
	ROM_LOAD( "rom_4.bin", 0x10000, 0x10000, CRC(37724fda) SHA1(084653662c9f77afef2a77c607e1fb093aaf3adf) )
	ROM_LOAD( "rom_5.bin", 0x20000, 0x10000, CRC(3d18acd8) SHA1(179545c18ad880097366c07c8e2fa821701a2758) )
	ROM_LOAD( "rom_7.bin", 0x30000, 0x10000, CRC(9d7d99d8) SHA1(a3df5e023c2102028a5186101dc0b19d91e8965e) )

	ROM_REGION( 0x8000, "reels", 0 )
	ROM_LOAD( "rom_2.bin", 0x0000, 0x4000, CRC(836c756d) SHA1(fca1d5b600861eea30ed73ee13be735e7d167097) )
	ROM_IGNORE(0x4000)
	ROM_LOAD( "rom_3.bin", 0x4000, 0x4000, CRC(2ad82222) SHA1(68780b9528393b28eaa2f90501efb5a8c39bed63) )
	ROM_IGNORE(0x4000)

	ROM_REGION( 0x300, "proms", 0 )
	ROM_LOAD( "n82s129n.u39", 0x000, 0x100, CRC(971843e5) SHA1(4cb5fc1085503dae2f2f02eb49cca051ac84b890) )
	ROM_LOAD( "n82s129n.u40", 0x100, 0x100, CRC(b4bd872c) SHA1(c0f9fe68186636d6d6bc6f81415459631cf38edd) )
	ROM_LOAD( "n82s129n.u41", 0x200, 0x100, CRC(db99f6da) SHA1(d281a2fa06f1890ef0b1c4d099e6828827db14fd) )
ROM_END

/*

  Treasure Island (Alt version)...

  ROMs 4 & 5 are missing. ROMs 6 & 7 are identical to parent set.
  So... Assuming that 4 & 5 should have the same bitplanes.

  ROM 3 is bad, but ROM 2 only has the first byte different,
  getting different values in each dump. The rest remains identical.

  Program ROM is different.

  Color PROMs are from this set.

*/

ROM_START( tisuba )
	ROM_REGION( 0x4000, "maincpu", 0 )
	ROM_FILL( 0x0000, 1, 0x3e )
	ROM_FILL( 0x0001, 1, 0x01 )
	ROM_FILL( 0x0002, 1, 0xed )
	ROM_FILL( 0x0003, 1, 0x39 )
	ROM_FILL( 0x0004, 1, 0x38 )
	ROM_FILL( 0x0005, 1, 0xc3 )
	ROM_FILL( 0x0006, 1, 0x16 )
	ROM_FILL( 0x0007, 1, 0xf0 )

	ROM_REGION( 0x10000, "program", 0 )
	ROM_LOAD( "01.bin", 0x00000, 0x10000, CRC(9967dd38) SHA1(63b74bc0c0952114b7321e8f399bd64dc293aade) )

	ROM_REGION( 0x40000, "tilemap", 0 )
	ROM_LOAD( "rom_6.bin", 0x00000, 0x10000, CRC(c2c226df) SHA1(39762b390d6b271c3252342e843a181dd152a0cc) )
	ROM_LOAD( "rom_4.bin", 0x10000, 0x10000, CRC(37724fda) SHA1(084653662c9f77afef2a77c607e1fb093aaf3adf) )
	ROM_LOAD( "rom_5.bin", 0x20000, 0x10000, CRC(3d18acd8) SHA1(179545c18ad880097366c07c8e2fa821701a2758) )
	ROM_LOAD( "rom_7.bin", 0x30000, 0x10000, CRC(9d7d99d8) SHA1(a3df5e023c2102028a5186101dc0b19d91e8965e) )

	ROM_REGION( 0x8000, "reels", 0 )
	ROM_LOAD( "rom_2.bin", 0x0000, 0x4000, CRC(836c756d) SHA1(fca1d5b600861eea30ed73ee13be735e7d167097) )
	ROM_IGNORE(0x4000)
	ROM_LOAD( "rom_3.bin", 0x4000, 0x4000, CRC(2ad82222) SHA1(68780b9528393b28eaa2f90501efb5a8c39bed63) )
	ROM_IGNORE(0x4000)

	ROM_REGION( 0x300, "proms", 0 )
	ROM_LOAD( "n82s129n.u39", 0x000, 0x100, CRC(971843e5) SHA1(4cb5fc1085503dae2f2f02eb49cca051ac84b890) )
	ROM_LOAD( "n82s129n.u40", 0x100, 0x100, CRC(b4bd872c) SHA1(c0f9fe68186636d6d6bc6f81415459631cf38edd) )
	ROM_LOAD( "n82s129n.u41", 0x200, 0x100, CRC(db99f6da) SHA1(d281a2fa06f1890ef0b1c4d099e6828827db14fd) )
ROM_END

ROM_START( tisubb )
<<<<<<< HEAD
	ROM_REGION( 0x18000, "maincpu", 0 )
	ROM_LOAD( "ti alpha rom_1 ver3.0n.u6", 0x10000, 0x4000,  CRC(7f0756cc) SHA1(e383b6abea136b79acabbffd9d247cc51c9aaa85) )
	ROM_CONTINUE(0x0000, 0xc000)
	ROM_COPY( "maincpu", 0x09000, 0x14000, 0x1000)
=======
	ROM_REGION( 0x4000, "maincpu", 0 )
	ROM_FILL( 0x0000, 1, 0x3e )
	ROM_FILL( 0x0001, 1, 0x01 )
	ROM_FILL( 0x0002, 1, 0xed )
	ROM_FILL( 0x0003, 1, 0x39 )
	ROM_FILL( 0x0004, 1, 0x38 )
	ROM_FILL( 0x0005, 1, 0xc3 )
	ROM_FILL( 0x0006, 1, 0x16 )
	ROM_FILL( 0x0007, 1, 0xf0 )

	ROM_REGION( 0x10000, "program", 0 )
	ROM_LOAD( "ti alpha rom_1 ver3.0n.u6", 0x00000, 0x10000, CRC(7f0756cc) SHA1(e383b6abea136b79acabbffd9d247cc51c9aaa85) )
>>>>>>> fb32ae8e

	ROM_REGION( 0x40000, "tilemap", 0 )
	ROM_LOAD( "ti alpha rom_6 ver1.1.u43", 0x00000, 0x10000, CRC(e7abd3b6) SHA1(bb22161b6c082d3ea0c80e0ff413bc43edd6e678) )
	ROM_LOAD( "ti alpha rom_4 ver1.1.u33", 0x10000, 0x10000, CRC(a4d13ea2) SHA1(e6366411c0f4b672e788a36a72a529449a5dd305) )
	ROM_LOAD( "ti alpha rom_5 ver1.1.u44", 0x20000, 0x10000, CRC(23f9eaca) SHA1(b130b4c2cadc63224d4d3dd2d957398c1338ae18) )
	ROM_LOAD( "ti alpha rom_7 ver1.1.u34", 0x30000, 0x10000, CRC(6f388cee) SHA1(bafdf44ae6e57d4114b6e008744628d2175ae023) )

	ROM_REGION( 0x8000, "reels", 0 )
	ROM_LOAD( "ti alpha rom_2 ver1.1.u19", 0x0000, 0x4000, CRC(2b009e98) SHA1(f91e304006f37fbd25d9752297d59f62e5786251) )
	ROM_IGNORE(0x4000)
	ROM_LOAD( "ti alpha rom_3 ver1.1.u20", 0x4000, 0x4000, CRC(52335a53) SHA1(d932fa755a8a98ee26ecf25594aca1d3d8af4f99) )
	ROM_IGNORE(0x4000)

	ROM_REGION( 0x300, "proms", 0 ) // not dumped for this set, but should be correct
	ROM_LOAD( "n82s129n.u39", 0x000, 0x100, BAD_DUMP CRC(971843e5) SHA1(4cb5fc1085503dae2f2f02eb49cca051ac84b890) )
	ROM_LOAD( "n82s129n.u40", 0x100, 0x100, BAD_DUMP CRC(b4bd872c) SHA1(c0f9fe68186636d6d6bc6f81415459631cf38edd) )
	ROM_LOAD( "n82s129n.u41", 0x200, 0x100, BAD_DUMP CRC(db99f6da) SHA1(d281a2fa06f1890ef0b1c4d099e6828827db14fd) )
ROM_END

ROM_START( newhunter )
	// The MCU had its surface scratched out, but almost sure it's an HD647180X0CP8L 
	ROM_REGION( 0x04000, "mcu", 0 )
	ROM_LOAD( "hd647180.bin", 0x00000, 0x04000, NO_DUMP ) 

	ROM_REGION( 0x18000, "maincpu", 0 )
	ROM_LOAD( "27c512.u18",   0x10000, 0x04000, CRC(d0d863a7) SHA1(0ee5ee04c3da83320bea8130be30f7fe6446b32f) )
	ROM_CONTINUE(             0x00000, 0x0c000 )
	ROM_COPY( "maincpu",      0x09000, 0x14000, 0x1000)

	ROM_REGION( 0x40000, "tilemap", 0 )
	ROM_LOAD( "d27c010a.u16", 0x00000, 0x08000, CRC(c1daa20f) SHA1(c46278a00b6cbbd79c4184db910bf2770d77d92f) )
	ROM_CONTINUE(             0x10000, 0x08000 )
	ROM_CONTINUE(             0x08000, 0x08000 )
	ROM_CONTINUE(             0x18000, 0x08000 )
	ROM_LOAD( "27c010.u17",   0x20000, 0x08000, CRC(bfd2bfb5) SHA1(4ee11e2a86f36744eff347df4e3801c731406147) )
	ROM_CONTINUE(             0x30000, 0x08000 )
	ROM_CONTINUE(             0x28000, 0x08000 )
	ROM_CONTINUE(             0x38000, 0x08000 )

	ROM_REGION( 0x08000, "reels", 0 )
	ROM_LOAD( "27c512.u14",   0x00000, 0x04000, CRC(e7632aaa) SHA1(e502554f84130f5a8cd86007f20f958cd303c0eb) )
	ROM_IGNORE(0xc000)
	ROM_LOAD( "27c512.u15",   0x04000, 0x04000, CRC(44933beb) SHA1(a19ed785cc3b38c2a2a6a08e9d639361ee118343) )
	ROM_IGNORE(0xc000)

	ROM_REGION( 0x00300, "proms", 0 )
	ROM_LOAD( "hu-1.bin",     0x00000, 0x00100, CRC(971843e5) SHA1(4cb5fc1085503dae2f2f02eb49cca051ac84b890) )
	ROM_LOAD( "hu-2.bin",     0x00100, 0x00100, CRC(b4bd872c) SHA1(c0f9fe68186636d6d6bc6f81415459631cf38edd) )
	ROM_LOAD( "hu-3.bin",     0x00200, 0x00100, CRC(db99f6da) SHA1(d281a2fa06f1890ef0b1c4d099e6828827db14fd) )

	ROM_REGION( 0x00100, "xtraprom", 0 )
	ROM_LOAD( "82s129.u34",   0x00000, 0x00100, NO_DUMP ) // There's an (undumped) additional PROM near the MCU

	ROM_REGION( 0x00045c, "plds", 0 )
	ROM_LOAD( "ht-1.bin",     0x00000, 0x00117, CRC(fdb4cd61) SHA1(f510077b707864b2536942db6157118ca15922de) )
	ROM_LOAD( "ht-2.bin",     0x00117, 0x00117, CRC(0cf55cec) SHA1(845395ca0587627331b9ac48777f7cb6b54b9401) )
	ROM_LOAD( "ht-3.bin",     0x0022e, 0x00117, CRC(8272668f) SHA1(9037f0d9c7625d05d2087e6f2d159dece934a945) )
	ROM_LOAD( "ht-4.bin",     0x00345, 0x00117, CRC(f4f78925) SHA1(738281c05c0f51c0edcf65bacc18ebc87c2408c1) )
ROM_END



/***************************************************************************

Cross Bingo
(C)1991 Subsino

Chips:

1x big unknown epoxy block (main)
1x unknown Subsino SS9101-173001 (DIP42)
1x unknown blank quad chip (QFP68)
1x UM3567 (sound)
3x ULN2003AN (sound)
1x LM324N (sound)
1x oscillator 12.000
1x oscillator 3.579545

ROMs:

3x M27512
2x PROM N82S129N
2x PLD 18CV8PC (read protected)

Other:

1x 22x2 edge connector
1x 11x2 edge connector
1x 10x2 edge connector (payout system)
1x RS232 connector
1x trimmer (volume)
1x pushbutton
4x 8x2 switches dip
1x battery

Info by f205v (14/12/2008)

***************************************************************************/

ROM_START( crsbingo )
	ROM_REGION( 0x4000, "maincpu", 0 )
	ROM_FILL( 0x0000, 1, 0x3e )
	ROM_FILL( 0x0001, 1, 0x01 )
	ROM_FILL( 0x0002, 1, 0xed )
	ROM_FILL( 0x0003, 1, 0x39 )
	ROM_FILL( 0x0004, 1, 0x38 )
	ROM_FILL( 0x0005, 1, 0xc3 )
	ROM_FILL( 0x0006, 1, 0x16 )
	ROM_FILL( 0x0007, 1, 0xf0 )

	ROM_REGION( 0x10000, "program", 0 )
	ROM_LOAD( "1.u36", 0x00000, 0x10000, CRC(c5aff4eb) SHA1(74f06d7735975657fca9be5fff9e7d53f38fcd02) )

	ROM_REGION( 0x20000, "tilemap", 0 )
	ROM_LOAD( "2.u4",  0x00000, 0x10000, CRC(ce527722) SHA1(f3759cefab902259eb25f8d4be2fcafc1afd90b9) )
	ROM_LOAD( "3.u15", 0x10000, 0x10000, CRC(23785451) SHA1(8574e59aa816a644ff4b102bd5754ef1284deea0) )

	ROM_REGION( 0x200, "proms", 0 )
	ROM_LOAD( "82s129.u13", 0x000, 0x100, CRC(89c06859) SHA1(b98d5335f36ea3842086677aca47b605030d442f) )
	ROM_LOAD( "82s129.u14", 0x100, 0x100, CRC(eaddb54f) SHA1(51fbf31e910a93315204a892d10bcf982a6ed099) )

	ROM_REGION( 0x40000, "oki", ROMREGION_ERASE00 )

	ROM_REGION( 0x155 * 2, "plds", 0 )
	ROM_LOAD( "18cv8.u22", 0x000, 0x155, NO_DUMP )
	ROM_LOAD( "18cv8.u29", 0x155, 0x155, NO_DUMP )
ROM_END


/***************************************************************************

Shark Party
(C)1993 Subsino

Chips:

1x unknown big black box
1x custom SUBSINO_SS9101_409235I (DIL42)(u48)
2x KD89C55 (u49,u50)
1x K-665 (u55)(equivalent to M6295)
1x K-664 (u57)(equivalent to YM3014)
1x K-666 (u52)(equivalent to YM3812)
3x 45580D (amplifier)(u58,u59,u60)
2x custom SUBSINO_SS9100_3512204V (SMT 44pins)(u10,u19)
1x oscillator 4.433619MHz
1x oscillator 12.000MHz

ROMs:

1x 27C1001 (u54)
1x 27C512 (u18)
2x 27C010 (u16,u17)
3x N82S129AN (u11,u12,u13)
4x GAL16V8B (u2,u37,u45,u46)(not dumped)
2x TIBPAL16L8 (u43,u44)(not dumped)

Other:

1x 36x2 edge connector (con5)
1x 10x2 edge connector (con4)
1x battery
1x trimmer (volume)
1x pushbutton (sw5)
4x 8x2 switches dip (sw1,sw2,sw3,sw4)

Info by f205v (25/03/2008)

***************************************************************************/

ROM_START( sharkpy )
	ROM_REGION( 0x14000, "maincpu", 0 )
	ROM_LOAD( "shark_n.1.u18", 0x0a000, 0x6000, CRC(25aeac2f) SHA1(d94e3e5cfffd150ac48e1463493a8323f42e7a89) ) // is this mapped correctly? - used during gameplay?
	ROM_CONTINUE(0x0000, 0xa000)

	ROM_REGION( 0x40000, "tilemap", 0 )
	ROM_LOAD( "shark_n.3.u16", 0x00000, 0x08000, CRC(a7a715ce) SHA1(38b93e05377d9cb816688f5070e847480f195c6b) )
	ROM_CONTINUE(              0x10000, 0x08000 )
	ROM_CONTINUE(              0x08000, 0x08000 )
	ROM_CONTINUE(              0x18000, 0x08000 )
	ROM_LOAD( "shark_n.2.u17", 0x20000, 0x08000, CRC(c27f3d0a) SHA1(77c8eb0322c5b9c89777cb080d26ecf9abe01ae7) )
	ROM_CONTINUE(              0x30000, 0x08000 )
	ROM_CONTINUE(              0x28000, 0x08000 )
	ROM_CONTINUE(              0x38000, 0x08000 )

	ROM_REGION( 0x40000, "oki", 0 )
	ROM_LOAD( "shark=ii=-italy_4_ver1.0.u54", 0x00000, 0x20000, CRC(9f384c59) SHA1(d2b087b8370b40b6f0944de661ea6aebaebea06f) )

	ROM_REGION( 0x300, "proms", 0 )
	ROM_LOAD( "n82s129an.u11", 0x000, 0x100, CRC(daf3657a) SHA1(93005938e2d60d54e7bbf1e234bba3802ee1af21) )
	ROM_LOAD( "n82s129an.u12", 0x100, 0x100, CRC(5a7a25ed) SHA1(eebd679195e6ea50f64f3c46cd06ee21a1550491) )
	ROM_LOAD( "n82s129an.u13", 0x200, 0x100, CRC(0ef5f218) SHA1(a02cf266661385aa078563bd83240d36549c1cf0) )
ROM_END

/***************************************************************************

Shark Party (alt)
(C)1993 Subsino

Chips:

1x unknown big black box
1x custom SUBSINO_SS9101_409235I (DIL42)(u48)
2x KD89C55 (u49,u50)
1x K-665 (u55)(equivalent to M6295)
1x K-664 (u57)(equivalent to YM3014)
1x SM64JBCK (u52)(equivalent to YM3812)
3x 45580D (amplifier)(u58,u59,u60)
2x custom SUBSINO_SS9100_3512201V (SMT 44pins)(u10,u19)
1x oscillator 4.433619MHz
1x oscillator 12.000MHz

ROMs:

2x 27C1001 (u54,u17)
1x 27C512 (u18)
1x 27C010 (u16)
3x N82S129AN (u11,u12,u13)
4x GAL16V8B (u2,u37,u45,u46)(not dumped)
2x TIBPAL16L8 (u43,u44)(not dumped)

Other:

1x 36x2 edge connector (con5)
1x 10x2 edge connector (con4)
1x battery
1x trimmer (volume)
1x pushbutton (sw5)
4x 8x2 switches dip (sw1,sw2,sw3,sw4)

Info by f205v (25/03/2008)

***************************************************************************/

ROM_START( sharkpya )
	ROM_REGION( 0x14000, "maincpu", 0 )
	ROM_LOAD( "shark1.6.u18", 0x0a000, 0x6000, CRC(365312a0) SHA1(de8370b1f35e8d071185d2e5f2fbd2fdf74c55ac) )
	ROM_CONTINUE(0x0000, 0xa000)

	ROM_REGION( 0x40000, "tilemap", 0 )
	ROM_LOAD( "shark_n.3.u16", 0x00000, 0x08000, CRC(a7a715ce) SHA1(38b93e05377d9cb816688f5070e847480f195c6b) )
	ROM_CONTINUE(              0x10000, 0x08000 )
	ROM_CONTINUE(              0x08000, 0x08000 )
	ROM_CONTINUE(              0x18000, 0x08000 )
	ROM_LOAD( "shark_n.2.u17", 0x20000, 0x08000, CRC(c27f3d0a) SHA1(77c8eb0322c5b9c89777cb080d26ecf9abe01ae7) )
	ROM_CONTINUE(              0x30000, 0x08000 )
	ROM_CONTINUE(              0x28000, 0x08000 )
	ROM_CONTINUE(              0x38000, 0x08000 )

	ROM_REGION( 0x40000, "oki", 0 )
	ROM_LOAD( "shark=ii=-italy_4_ver1.0.u54", 0x00000, 0x20000, CRC(9f384c59) SHA1(d2b087b8370b40b6f0944de661ea6aebaebea06f) )

	ROM_REGION( 0x300, "proms", 0 )
	ROM_LOAD( "sn82s129an.u11", 0x000, 0x100, CRC(daf3657a) SHA1(93005938e2d60d54e7bbf1e234bba3802ee1af21) )
	ROM_LOAD( "sn82s129an.u12", 0x100, 0x100, CRC(5a7a25ed) SHA1(eebd679195e6ea50f64f3c46cd06ee21a1550491) )
	ROM_LOAD( "sn82s129an.u13", 0x200, 0x100, CRC(0ef5f218) SHA1(a02cf266661385aa078563bd83240d36549c1cf0) )
ROM_END

/***************************************************************************

  Shark Party (English, Alpha license)

  - Different inputs system.
  - Different DIP Switches.
  - Different Button-Lamps outputs.

***************************************************************************/

ROM_START( sharkpye )
	ROM_REGION( 0x14000, "maincpu", 0 )
	ROM_LOAD( "sharkpye.u18", 0x0a000, 0x6000, CRC(12473814) SHA1(9c24ed41781aefee0161add912e730ba0d4f4d3e) )
	ROM_CONTINUE(0x0000, 0xa000)

	ROM_REGION( 0x40000, "tilemap", 0 )
	ROM_LOAD( "sharkpye.u16", 0x00000, 0x08000, CRC(90862185) SHA1(9d632bfa707d3449a87d7f370eb2b5c36e61aadd) )
	ROM_CONTINUE(             0x10000, 0x08000 )
	ROM_CONTINUE(             0x08000, 0x08000 )
	ROM_CONTINUE(             0x18000, 0x08000 )
	ROM_LOAD( "sharkpye.u17", 0x20000, 0x08000, CRC(b7b6119a) SHA1(b61c77d2170d96fcb39ea31c4136387441b9037f) )
	ROM_CONTINUE(             0x30000, 0x08000 )
	ROM_CONTINUE(             0x28000, 0x08000 )
	ROM_CONTINUE(             0x38000, 0x08000 )

	ROM_REGION( 0x40000, "oki", 0 )
	ROM_LOAD( "sharkpye.u54", 0x00000, 0x20000, CRC(9f384c59) SHA1(d2b087b8370b40b6f0944de661ea6aebaebea06f) )

	ROM_REGION( 0x300, "proms", 0 )
	ROM_LOAD( "n82s129an.u11", 0x000, 0x100, CRC(daf3657a) SHA1(93005938e2d60d54e7bbf1e234bba3802ee1af21) )
	ROM_LOAD( "n82s129an.u12", 0x100, 0x100, CRC(5a7a25ed) SHA1(eebd679195e6ea50f64f3c46cd06ee21a1550491) )
	ROM_LOAD( "n82s129an.u13", 0x200, 0x100, CRC(0ef5f218) SHA1(a02cf266661385aa078563bd83240d36549c1cf0) )
ROM_END


/****************************************************************************

  Victor 6 (Subsino/Alpha)

  SET        MAINRATE  MAXBET
  ----------------------------
  victor6    87-101%    50
  victor6a   94-101%    80
  victor6b   94-101%    80 (no 10 option)


****************************************************************************/

ROM_START( victor6 )
	ROM_REGION( 0x14000, "maincpu", 0 )
	ROM_LOAD( "victor_6ii-rom_1.ver2.3n.u18", 0x0a000, 0x6000, CRC(d496ecbd) SHA1(1f982b42bc46c09298916a6cb2db0b38c6451ec3) )
	ROM_CONTINUE(0x0000, 0xa000)

	ROM_REGION( 0x40000, "tilemap", 0 )
	ROM_LOAD( "victor_6ii-rom_3_ver1.0.u16", 0x00000, 0x08000, CRC(4e96c30a) SHA1(4989b10a52ba61459864aa44be9ebafe68b4d231) )
	ROM_CONTINUE(             0x10000, 0x08000 )
	ROM_CONTINUE(             0x08000, 0x08000 )
	ROM_CONTINUE(             0x18000, 0x08000 )
	ROM_LOAD( "victor_6ii-rom_2_ver1.0.u17", 0x20000, 0x08000, CRC(4630a1da) SHA1(a14df7d7047350a7b1ae485570869d9fa50a2f6d) )
	ROM_CONTINUE(             0x30000, 0x08000 )
	ROM_CONTINUE(             0x28000, 0x08000 )
	ROM_CONTINUE(             0x38000, 0x08000 )

	ROM_REGION( 0x40000, "oki", 0 )
	ROM_LOAD( "victor_6ii-rom_4_ver1.0.u54", 0x00000, 0x20000, CRC(ed2a6ff8) SHA1(b776b85a350cd0176ffa04248084475d07ac5bfa) )

	ROM_REGION( 0x300, "proms", 0 )
	ROM_LOAD( "n82s129.u11", 0x000, 0x100, CRC(e8d7c8c3) SHA1(26ea907e45e70269956f842817b2d827cbc647ec) )
	ROM_LOAD( "n82s129.u12", 0x100, 0x100, CRC(4cee9225) SHA1(bb784ff636f90de3965272021f610abb41e0d40d) )
	ROM_LOAD( "n82s129.u13", 0x200, 0x100, CRC(b135c3eb) SHA1(54b04c5c4eb3a769123f2630740f0575e2ea6ff2) )
ROM_END

ROM_START( victor6a )
	ROM_REGION( 0x14000, "maincpu", 0 )
	ROM_LOAD( "victor_6ii_alpha_1_ver2.3.u18", 0x0a000, 0x6000, CRC(2a3eaecd) SHA1(18bf2dfec8cd5690d6465f750093942afda66475) )
	ROM_CONTINUE(0x0000, 0xa000)

	ROM_REGION( 0x40000, "tilemap", 0 )
	ROM_LOAD( "victor_6ii-rom_3_ver1.0.u16", 0x00000, 0x08000, CRC(4e96c30a) SHA1(4989b10a52ba61459864aa44be9ebafe68b4d231) )
	ROM_CONTINUE(             0x10000, 0x08000 )
	ROM_CONTINUE(             0x08000, 0x08000 )
	ROM_CONTINUE(             0x18000, 0x08000 )
	ROM_LOAD( "victor_6ii-rom_2_ver1.0.u17", 0x20000, 0x08000, CRC(4630a1da) SHA1(a14df7d7047350a7b1ae485570869d9fa50a2f6d) )
	ROM_CONTINUE(             0x30000, 0x08000 )
	ROM_CONTINUE(             0x28000, 0x08000 )
	ROM_CONTINUE(             0x38000, 0x08000 )

	ROM_REGION( 0x40000, "oki", 0 )
	ROM_LOAD( "victor_6ii-rom_4_ver1.0.u54", 0x00000, 0x20000, CRC(ed2a6ff8) SHA1(b776b85a350cd0176ffa04248084475d07ac5bfa) )

	ROM_REGION( 0x300, "proms", 0 )
	ROM_LOAD( "n82s129.u11", 0x000, 0x100, CRC(e8d7c8c3) SHA1(26ea907e45e70269956f842817b2d827cbc647ec) )
	ROM_LOAD( "n82s129.u12", 0x100, 0x100, CRC(4cee9225) SHA1(bb784ff636f90de3965272021f610abb41e0d40d) )
	ROM_LOAD( "n82s129.u13", 0x200, 0x100, CRC(b135c3eb) SHA1(54b04c5c4eb3a769123f2630740f0575e2ea6ff2) )
ROM_END

ROM_START( victor6b )
	ROM_REGION( 0x14000, "maincpu", 0 )
	ROM_LOAD( "victor_6ii_rom_1_ver1.2.u18", 0x0a000, 0x6000, CRC(309876fc) SHA1(305c4cf347b512607e2c58a580075a34b48bedd5) )
	ROM_CONTINUE(0x0000, 0xa000)

	ROM_REGION( 0x40000, "tilemap", 0 )
	ROM_LOAD( "victor_6ii-rom_3_ver1.0.u16", 0x00000, 0x08000, CRC(4e96c30a) SHA1(4989b10a52ba61459864aa44be9ebafe68b4d231) )
	ROM_CONTINUE(             0x10000, 0x08000 )
	ROM_CONTINUE(             0x08000, 0x08000 )
	ROM_CONTINUE(             0x18000, 0x08000 )
	ROM_LOAD( "victor_6ii-rom_2_ver1.0.u17", 0x20000, 0x08000, CRC(4630a1da) SHA1(a14df7d7047350a7b1ae485570869d9fa50a2f6d) )
	ROM_CONTINUE(             0x30000, 0x08000 )
	ROM_CONTINUE(             0x28000, 0x08000 )
	ROM_CONTINUE(             0x38000, 0x08000 )

	ROM_REGION( 0x40000, "oki", 0 )
	ROM_LOAD( "victor_6ii-rom_4_ver1.0.u54", 0x00000, 0x20000, CRC(ed2a6ff8) SHA1(b776b85a350cd0176ffa04248084475d07ac5bfa) )

	ROM_REGION( 0x300, "proms", 0 )
	ROM_LOAD( "n82s129.u11", 0x000, 0x100, CRC(e8d7c8c3) SHA1(26ea907e45e70269956f842817b2d827cbc647ec) )
	ROM_LOAD( "n82s129.u12", 0x100, 0x100, CRC(4cee9225) SHA1(bb784ff636f90de3965272021f610abb41e0d40d) )
	ROM_LOAD( "n82s129.u13", 0x200, 0x100, CRC(b135c3eb) SHA1(54b04c5c4eb3a769123f2630740f0575e2ea6ff2) )
ROM_END


/***************************************************************************

Super Rider (Italy Ver 1.6)
(C)1996 Subsino

Chips:

2x custom QFP44 label SUBSINOSS9100
1x custom DIP42 label SUBSINOSS9101
2x FILE KD89C55A (equivalent to 8255)
1x custom QFP44 label M28 (sound)(equivalent to M6295)
1x custom DIP24 label K-666 (sound)(equivalent to YM3812)
1x custom DIP8 label K-664 (sound)(equivalent to YM3014)
1x oscillator 12.000MHz (main)
1x oscillator 4.43361MHz (sound)

ROMs:

1x TMS27C512 (1)
2x TMS27C010A (2,3)(main)
1x TMS27C010A (4) (sound)
3x PROM N82S129AN

Other:

1x 10x2 edge connector (looks like a coin payout)
1x 36x2 edge connector
1x battery 3.6V NiCd
1x pushbutton (sw5)
4x 8 switches dips (sw1-4)
1x trimmer (volume)
1x BIG BLACK BOX (on top of the box there is a small door closing a button-battery; for sure there is more in it, but I do not know how to open it / tore it apart)

This game is the official Italian version of "Super Rider" by Subsino

Info by f205v (29/12/2005)

***************************************************************************/

ROM_START( smoto16 )
	ROM_REGION( 0x10000, "maincpu", 0 )
	ROM_LOAD( "rideritaly_1ver1.6.u18", 0x0000, 0x10000, CRC(c7c0c3e8) SHA1(5dc80bc775f370653135a7b3ea9c8d3c92263804) )

	ROM_REGION( 0x40000, "tilemap", 0 )
	ROM_LOAD( "rideritaly_3ver1.6.u16", 0x00000, 0x08000, CRC(998a8feb) SHA1(27f08b23f2dd3736f4f12f489d9a3aa096c99e8a) )
	ROM_CONTINUE(                       0x10000, 0x08000 )
	ROM_CONTINUE(                       0x08000, 0x08000 )
	ROM_CONTINUE(                       0x18000, 0x08000 )
	ROM_LOAD( "rideritaly_2ver1.6.u17", 0x20000, 0x08000, CRC(bdf9bf26) SHA1(49e7c0b99fec06dca5816eb7e38aed025efcaaa7) )
	ROM_CONTINUE(                       0x30000, 0x08000 )
	ROM_CONTINUE(                       0x28000, 0x08000 )
	ROM_CONTINUE(                       0x38000, 0x08000 )

	ROM_REGION( 0x40000, "oki", 0 )
	ROM_LOAD( "rideritaly_4ver1.6.u54", 0x00000, 0x20000, CRC(df828563) SHA1(f39324c5c37486ed9512e0ff934394556dd182ae) )

	ROM_REGION( 0x300, "proms", 0 )
	ROM_LOAD( "prom-n82s129an.u11", 0x000, 0x100, CRC(e17730a6) SHA1(50c730b24e1d3d205c70f9381e4136e2ba6e499a) )
	ROM_LOAD( "prom-n82s129an.u12", 0x100, 0x100, CRC(df848861) SHA1(f7e382f8b56d6b9f2af6c7a48a19e3631a64bb6d) )
	ROM_LOAD( "prom-n82s129an.u13", 0x200, 0x100, CRC(9cb4a5c0) SHA1(0e0a368329c6d1cb685ed655d699a4894988fdb1) )
ROM_END

void subsino_state::init_smoto16()
{
	uint8_t *rom = memregion( "maincpu" )->base();
	rom[0x12d0] = 0x20; // "ERROR 951010"
}

/***************************************************************************

Super Rider (Italy Ver 2.0)
(C)1997 Subsino

Chips:

2x custom QFP44 label SUBSINOSS9100
1x custom DIP42 label SUBSINOSS9101
2x D8255AC-2 (equivalent to 8255)
1x custom QFP44 label K-665 (sound)(equivalent to OKI M6295)
1x custom DIP24 label SM64 (sound)(equivalent to YM3812)
1x custom DIP8 label K-664 (sound)(equivalent to YM3014)
1x oscillator 12.000MHz (main)
1x oscillator 4.433619MHz (sound)

ROMs:

1x 27C512 (1)
2x M27C1001 (2,3)(main)
1x M27C1001 (4) (sound)
3x PROM N82S129AN
3x PALCE16V8H (not dumped)
2x TIBPAL16L8B (not dumped)
1x GAL16V8B (not dumped)

Other:

1x 10x2 edge connector (looks like a coin payout)
1x 36x2 edge connector
1x battery 3.6V NiCd
4x 8 switches dips (sw1-4)
1x trimmer (volume)
1x BIG BLACK BOX (on top of the box there is a small door closing a button-battery; for sure there is more in it, but I do not know how to open it / tore it apart)

This game is the official Italian version of "Super Rider" by Subsino

Info by f205v, Corrado Tomaselli (20/04/2008)

***************************************************************************/

ROM_START( smoto20 )
	ROM_REGION( 0x10000, "maincpu", 0 )
	ROM_LOAD( "italyv2.0-25.u18", 0x00000, 0x10000, CRC(91abc76e) SHA1(b0eb3afda1d94111056559017802b16b2e72a9a5) )

	ROM_REGION( 0x40000, "tilemap", 0 )
	ROM_LOAD( "3.u16", 0x00000, 0x08000, CRC(44b44385) SHA1(27c2865e52ab67aa8e077e8e1202cbf2addc0dfc) )
	ROM_CONTINUE(      0x10000, 0x08000 )
	ROM_CONTINUE(      0x08000, 0x08000 )
	ROM_CONTINUE(      0x18000, 0x08000 )
	ROM_LOAD( "2.u17", 0x20000, 0x08000, CRC(380fc964) SHA1(4a5076d90cb94e2ffeec7534ce64d4cdb320f374) )
	ROM_CONTINUE(      0x30000, 0x08000 )
	ROM_CONTINUE(      0x28000, 0x08000 )
	ROM_CONTINUE(      0x38000, 0x08000 )

	ROM_REGION( 0x40000, "oki", 0 )
	ROM_LOAD( "rom4ver1.0.u54", 0x00000, 0x20000, CRC(df828563) SHA1(f39324c5c37486ed9512e0ff934394556dd182ae) )

	ROM_REGION( 0x300, "proms", 0 )
	ROM_LOAD( "82s129.u11", 0x000, 0x100, CRC(e17730a6) SHA1(50c730b24e1d3d205c70f9381e4136e2ba6e499a) )
	ROM_LOAD( "82s129.u12", 0x100, 0x100, CRC(df848861) SHA1(f7e382f8b56d6b9f2af6c7a48a19e3631a64bb6d) )
	ROM_LOAD( "82s129.u13", 0x200, 0x100, CRC(9cb4a5c0) SHA1(0e0a368329c6d1cb685ed655d699a4894988fdb1) )
ROM_END

ROM_START( smoto13 )
	ROM_REGION( 0x10000, "maincpu", 0 )
	ROM_LOAD( "rider out_1 ver1.3.u18", 0x00000, 0x10000, CRC(45a9ebb2) SHA1(216be0d93a9787593578343277fa82f2d8a2e75c) )

	ROM_REGION( 0x40000, "tilemap", 0 )
	ROM_LOAD( "rider rom_3 ver1.0.u16", 0x00000, 0x08000, CRC(511cccaa) SHA1(6d47f3d90049c141202c864a8ef6ed7d5a9077a4) )
	ROM_CONTINUE(      0x10000, 0x08000 )
	ROM_CONTINUE(      0x08000, 0x08000 )
	ROM_CONTINUE(      0x18000, 0x08000 )
	ROM_LOAD( "rider rom_2 ver1.0.u17", 0x20000, 0x08000, CRC(b0d3ec58) SHA1(c10008993c0b9368164e537386d14cb5e9aaf761) )
	ROM_CONTINUE(      0x30000, 0x08000 )
	ROM_CONTINUE(      0x28000, 0x08000 )
	ROM_CONTINUE(      0x38000, 0x08000 )

	ROM_REGION( 0x40000, "oki", 0 )
	ROM_LOAD( "rider rom_4 ver1.0.u54", 0x00000, 0x20000, CRC(df828563) SHA1(f39324c5c37486ed9512e0ff934394556dd182ae) )

	ROM_REGION( 0x300, "proms", 0 )
	ROM_LOAD( "82s129.u11", 0x000, 0x100, CRC(e17730a6) SHA1(50c730b24e1d3d205c70f9381e4136e2ba6e499a) )
	ROM_LOAD( "82s129.u12", 0x100, 0x100, CRC(df848861) SHA1(f7e382f8b56d6b9f2af6c7a48a19e3631a64bb6d) )
	ROM_LOAD( "82s129.u13", 0x200, 0x100, CRC(9cb4a5c0) SHA1(0e0a368329c6d1cb685ed655d699a4894988fdb1) )
ROM_END

/***************************************************************************

   Treasure Bonus
   (C) American Alpha

   CPU module marked 'Super Treasure Island'

***************************************************************************/

ROM_START( stbsub )
	ROM_REGION( 0x10000, "maincpu", 0 )
	ROM_LOAD( "trbon-rlu16.u12", 0x00000, 0x10000, CRC(07771290) SHA1(c485943045396d8580271504a1fec7c88579f4a2) )

	ROM_REGION( 0x100000, "tilemap", 0 )
	ROM_LOAD( "sti-alpha_2-ver1.1.u30", 0x00000, 0x40000, CRC(3bc4c8c5) SHA1(12e868f4b4d4df6b59befcd785ab1fe5c1def58d) )
	ROM_LOAD( "sti-alpha_3-ver1.1.u29", 0x40000, 0x40000, CRC(5473c41a) SHA1(94294887af8ffc4f2edbcbde1c51797f20c44efe) )
	ROM_LOAD( "sti-alpha_4-ver1.1.u28", 0x80000, 0x40000, CRC(ccf895e1) SHA1(c12ecf0577b5b856d8202474f084003cc95da51c) )
	ROM_LOAD( "sti-alpha_5-ver1.1.u27", 0xc0000, 0x40000, CRC(98eed855) SHA1(89291b1b143924caa79a6d694f10c14d93c57eac) )

	ROM_REGION( 0x80000, "reels", 0 )
	ROM_LOAD( "sti-alpha_6-ver1.1.u25", 0x00000, 0x20000, CRC(83471a70) SHA1(c63e4c1a8cfb6e7feae4fd97f7d77feaf63c949b) )
	ROM_LOAD( "sti-alpha_7-ver1.1.u24", 0x20000, 0x20000, CRC(05bc7ed2) SHA1(23ae716cd149ee940ac4bdc114fbfeb290e91b11) )
	ROM_LOAD( "sti-alpha_8-ver1.1.u23", 0x40000, 0x20000, CRC(d3c11545) SHA1(0383358d223c9bfe67c3b5de7a9cc3e43a9769b2) )
	ROM_LOAD( "sti-alpha_9-ver1.1.u22", 0x60000, 0x20000, CRC(9710a223) SHA1(76ef6bd77ae33d91a9b6a9a615d07caee3356dfb) )
ROM_END

ROM_START( stisub )
	ROM_REGION( 0x10000, "maincpu", 0 )
	ROM_LOAD( "b1", 0x00000, 0x10000, CRC(3f7adf66) SHA1(6ff37d070c7866133853c7cb3e2fbcb5610d87e8) )

	ROM_REGION( 0x100000, "tilemap", 0 )
	ROM_LOAD( "-2.u30",  0x00000, 0x40000, CRC(60596c9c) SHA1(6cea104539957bacb857bb14f967633e8cd729c0) )
	ROM_LOAD( "b-3.u29", 0x40000, 0x40000, CRC(eb0968d3) SHA1(5313150725d9b7019ddaddc0b1cdb92330ab0b49) )
	ROM_LOAD( "b-4.u28", 0x80000, 0x40000, CRC(ee5024ba) SHA1(cf65bbee12f6aaf8bb22c2a03e7b360fa58f3b80) )
	ROM_LOAD( "a-5.u27", 0xc0000, 0x40000, CRC(6748c76d) SHA1(1013f5924c584df4bd6a1a3dbd0fff96c1313ed3) )

	ROM_REGION( 0x80000, "reels", 0 )
	ROM_LOAD( "a-6.u25", 0x00000, 0x20000, CRC(69a19c43) SHA1(d90a59bfee500ea9b1a21f60bc2fd7c3ddadb6a6) )
	ROM_LOAD( "b-7.u24", 0x20000, 0x20000, CRC(09173bec) SHA1(c9bf491a9d4009d1debf7a19657129a209f02768) )
	ROM_LOAD( "b-8.u23", 0x40000, 0x20000, CRC(10ff8fdf) SHA1(1f07ce5517c816852e5b739e3170d104c080ea18) )
	ROM_LOAD( "a-9.u22", 0x60000, 0x20000, CRC(ce1e9a3d) SHA1(263e396058e74ae55834dc028b477eb21ceab9b9) )
ROM_END


/***************************************************************************

Tesorone Dell'Isola (2 sets)
(C) Subsino

Italian version of "Treasure Bonus"

PCB: SN01256-3 CS186P006-1 (same as "Treasure Bonus")

Chips:

1x pLSI 1032-60
2x FILE KD89C55A (equivalent to 8255)
1x K-664 (equivalent to YM3014)
1x K-665 (equivalent to M6295)
1x K-666 (equivalent to YM3812)
1x custom DIP42 SUBSINO SS9101
1x HMC HM86171-80 (RAMDAC)

2x oscillator 12.000MHz ?
1x oscillator 4.43361MHz ?

Other:

1x empty ROM socket for upgrades
1x battery (unpopulated)
1x 6x2 edge connector (con2)
1x 36x2 edge connector
1x pushbutton (sw5)
4x 8 switches dips (sw1-4)
1x trimmer (volume)
1x BIG BLACK BOX

***************************************************************************/

ROM_START( tesorone )
	ROM_REGION( 0x10000, "maincpu", 0 )
	ROM_LOAD( "tesorone.d.isol.italy_1ver2.41.u12", 0x00000, 0x10000, CRC(b019b689) SHA1(ba7acd15842b29e6ac37795a4d6e0f93d99393a4) )

	ROM_REGION( 0x100000, "tilemap", 0 )
	ROM_LOAD( "tesorone.d.isol.italy_2ver1.7.u30", 0x00000, 0x40000, CRC(295887c5) SHA1(b36914977b276ac5e5e31902dff28796f3a28ea1) )
	ROM_LOAD( "tesorone.d.isol.italy_3ver1.7.u29", 0x40000, 0x40000, CRC(89469522) SHA1(ba373900e0310aad3d04ff58909f6144d9b689a7) )
	ROM_LOAD( "tesorone.d.isol.italy_4ver1.7.u28", 0x80000, 0x40000, CRC(2092a368) SHA1(05e1af15761e0186ea7ddb8b82c177e35fcdd382) )
	ROM_LOAD( "tesorone.d.isol.italy_5ver1.7.u27", 0xc0000, 0x40000, CRC(57870bad) SHA1(7a3342c5cc3ed5f48d2dda224913eb357aeb401b) )

	ROM_REGION( 0x80000, "reels", 0 )
	ROM_LOAD( "tesorone.d.isol.italy_6ver1.7.u25", 0x00000, 0x20000, CRC(e5578d00) SHA1(28882131d13f052bc31c3fc1b6dc5d9e45d30e82) )
	ROM_LOAD( "tesorone.d.isol.italy_7ver1.7.u24", 0x20000, 0x20000, CRC(c29a7841) SHA1(7bec4a4db0b545b9b9d9a4c14efa9442e7738d8a) )
	ROM_LOAD( "tesorone.d.isol.italy_8ver1.7.u23", 0x40000, 0x20000, CRC(2b4b195a) SHA1(cb165f6737231ae52dbf9775fff13b778835fcac) )
	ROM_LOAD( "tesorone.d.isol.italy_9ver1.7.u22", 0x60000, 0x20000, CRC(1c9f754e) SHA1(7b2feeeaaa4845d2fcfebb2c1bc4d6b69d937400) )
ROM_END

ROM_START( tesorone230 )
	ROM_REGION( 0x10000, "maincpu", 0 )
	ROM_LOAD( "tesorone.d.isol.italy_1ver2.3.u12", 0x00000, 0x10000, CRC(46cd019b) SHA1(40412ac1234ae0f31b13c4d3b48681da34f1ded9) )

	ROM_REGION( 0x100000, "tilemap", 0 )
	ROM_LOAD( "tesorone.d.isol.italy_2ver1.7.u30", 0x00000, 0x40000, CRC(295887c5) SHA1(b36914977b276ac5e5e31902dff28796f3a28ea1) )
	ROM_LOAD( "tesorone.d.isol.italy_3ver1.7.u29", 0x40000, 0x40000, CRC(89469522) SHA1(ba373900e0310aad3d04ff58909f6144d9b689a7) )
	ROM_LOAD( "tesorone.d.isol.italy_4ver1.7.u28", 0x80000, 0x40000, CRC(2092a368) SHA1(05e1af15761e0186ea7ddb8b82c177e35fcdd382) )
	ROM_LOAD( "tesorone.d.isol.italy_5ver1.7.u27", 0xc0000, 0x40000, CRC(57870bad) SHA1(7a3342c5cc3ed5f48d2dda224913eb357aeb401b) )

	ROM_REGION( 0x80000, "reels", 0 )
	ROM_LOAD( "tesorone.d.isol.italy_6ver1.7.u25", 0x00000, 0x20000, CRC(e5578d00) SHA1(28882131d13f052bc31c3fc1b6dc5d9e45d30e82) )
	ROM_LOAD( "tesorone.d.isol.italy_7ver1.7.u24", 0x20000, 0x20000, CRC(c29a7841) SHA1(7bec4a4db0b545b9b9d9a4c14efa9442e7738d8a) )
	ROM_LOAD( "tesorone.d.isol.italy_8ver1.7.u23", 0x40000, 0x20000, CRC(2b4b195a) SHA1(cb165f6737231ae52dbf9775fff13b778835fcac) )
	ROM_LOAD( "tesorone.d.isol.italy_9ver1.7.u22", 0x60000, 0x20000, CRC(1c9f754e) SHA1(7b2feeeaaa4845d2fcfebb2c1bc4d6b69d937400) )
ROM_END

ROM_START( tesorone240 )
	ROM_REGION( 0x10000, "maincpu", 0 )
	ROM_LOAD( "tesorone.d.isol.italy_1ver2.4.u12", 0x00000, 0x10000, CRC(6a7d5395) SHA1(448184b78b6a3e28f891731c83a4e2d1e283c205) )

	ROM_REGION( 0x100000, "tilemap", 0 )
	ROM_LOAD( "tesorone.d.isol.italy_2ver1.7.u30", 0x00000, 0x40000, CRC(295887c5) SHA1(b36914977b276ac5e5e31902dff28796f3a28ea1) )
	ROM_LOAD( "tesorone.d.isol.italy_3ver1.7.u29", 0x40000, 0x40000, CRC(89469522) SHA1(ba373900e0310aad3d04ff58909f6144d9b689a7) )
	ROM_LOAD( "tesorone.d.isol.italy_4ver1.7.u28", 0x80000, 0x40000, CRC(2092a368) SHA1(05e1af15761e0186ea7ddb8b82c177e35fcdd382) )
	ROM_LOAD( "tesorone.d.isol.italy_5ver1.7.u27", 0xc0000, 0x40000, CRC(57870bad) SHA1(7a3342c5cc3ed5f48d2dda224913eb357aeb401b) )

	ROM_REGION( 0x80000, "reels", 0 )
	ROM_LOAD( "tesorone.d.isol.italy_6ver1.7.u25", 0x00000, 0x20000, CRC(e5578d00) SHA1(28882131d13f052bc31c3fc1b6dc5d9e45d30e82) )
	ROM_LOAD( "tesorone.d.isol.italy_7ver1.7.u24", 0x20000, 0x20000, CRC(c29a7841) SHA1(7bec4a4db0b545b9b9d9a4c14efa9442e7738d8a) )
	ROM_LOAD( "tesorone.d.isol.italy_8ver1.7.u23", 0x40000, 0x20000, CRC(2b4b195a) SHA1(cb165f6737231ae52dbf9775fff13b778835fcac) )
	ROM_LOAD( "tesorone.d.isol.italy_9ver1.7.u22", 0x60000, 0x20000, CRC(1c9f754e) SHA1(7b2feeeaaa4845d2fcfebb2c1bc4d6b69d937400) )
ROM_END


/***************************************************************************

  This is allegedly Magic Train - Clear NVRAM ROM:

  Subsino sold a "Settings/Clear ROM" for some released titles.
  These devices are *extremely* expensive (and ultra rare, only sold
  to big casino corporations), and should be placed in the empty socket
  to fix a dead board due to NVRAM corruption.

  A version of Magic Train running on subsino.cpp (unlike mtrain, which is
  subsino2.cpp) is needed to match this program ROM.

***************************************************************************/

ROM_START( mtrainnv )
	ROM_REGION( 0x10000, "maincpu", 0 )
	ROM_LOAD( "mtrain_settings.bin", 0x00000, 0x10000, CRC(584af1b5) SHA1(91d966d282823dddfdc455bb03728fcdf3713dd7) )

	ROM_REGION( 0x10000, "tilemap", 0 )
	ROM_LOAD( "mtrain_tilemap.bin", 0x00000, 0x10000, NO_DUMP )
	ROM_COPY( "maincpu", 0x000000, 0x00000, 0x10000 ) // just to show something

	ROM_REGION( 0x10000, "reels", 0 )
	ROM_LOAD( "mtrain_reels.bin", 0x00000, 0x10000, NO_DUMP )
	ROM_COPY( "maincpu", 0x000000, 0x00000, 0x10000 ) // just to show something
ROM_END


ROM_START( dinofmly ) // very similar PCB to the smoto set, but instead of 3 PROMs it has a RAMDAC.
	ROM_REGION( 0x10000, "maincpu", 0 )
	ROM_LOAD( "dino iii tetris_1 ver1.3.u18", 0x00000, 0x10000, CRC(ddf09230) SHA1(1e83b17cfc64b5eba484abfc922a67c9c3e0d1bf) )

	ROM_REGION( 0x40000, "tilemap", 0 )
	ROM_LOAD( "dino iii tetris_3 ver1.0.u16", 0x00000, 0x08000, CRC(88319fdf) SHA1(f0e97476d9664a5bdf16c27568a2c044d0818fad) )
	ROM_CONTINUE(             0x10000, 0x08000 )
	ROM_CONTINUE(             0x08000, 0x08000 )
	ROM_CONTINUE(             0x18000, 0x08000 )
	ROM_LOAD( "dino iii tetris_2 ver1.0.u17", 0x20000, 0x08000, CRC(fa355811) SHA1(d2f40e648d0c9f72c38e39021897cba23f09a56f) )
	ROM_CONTINUE(             0x30000, 0x08000 )
	ROM_CONTINUE(             0x28000, 0x08000 )
	ROM_CONTINUE(             0x38000, 0x08000 )

	ROM_REGION( 0x40000, "oki", 0 )
	ROM_LOAD( "u54", 0x00000, 0x20000, CRC(4e2ef62a) SHA1(77dbc2a03619ad3608a27ed70e74f3e76431498d) ) // missing label
ROM_END

ROM_START( dinofmlya )
	ROM_REGION( 0x10000, "maincpu", 0 )
	ROM_LOAD( "tangasofii rom1.u18", 0x00000, 0x10000, CRC(0039174c) SHA1(452d0704620600b8c376674a300b2481598f31a8) ) // hand-written label

	ROM_REGION( 0x40000, "tilemap", 0 )
	ROM_LOAD( "dino iii tetris_3 ver1.0.u16", 0x00000, 0x08000, CRC(88319fdf) SHA1(f0e97476d9664a5bdf16c27568a2c044d0818fad) )
	ROM_CONTINUE(             0x10000, 0x08000 )
	ROM_CONTINUE(             0x08000, 0x08000 )
	ROM_CONTINUE(             0x18000, 0x08000 )
	ROM_LOAD( "dino iii tetris_2 ver1.0.u17", 0x20000, 0x08000, CRC(fa355811) SHA1(d2f40e648d0c9f72c38e39021897cba23f09a56f) )
	ROM_CONTINUE(             0x30000, 0x08000 )
	ROM_CONTINUE(             0x28000, 0x08000 )
	ROM_CONTINUE(             0x38000, 0x08000 )

	ROM_REGION( 0x40000, "oki", 0 )
	ROM_LOAD( "u54", 0x00000, 0x20000, CRC(4e2ef62a) SHA1(77dbc2a03619ad3608a27ed70e74f3e76431498d) ) // missing label
ROM_END


/***************************************************************************
*                        Driver Init / Decryption                          *
***************************************************************************/

void subsino_state::init_victor5()
{
	uint8_t *rom = memregion( "maincpu" )->base();
	subsino_decrypt(rom, victor5_bitswaps, victor5_xors, 0xc000);

	m_flash_packet = 0;
	m_flash_packet_start = 0;
	m_flash_val = 0;

	save_item(NAME(m_flash_packet));
	save_item(NAME(m_flash_packet_start));
	save_item(NAME(m_flash_val));
}

void subsino_state::init_victor21()
{
	uint8_t *rom = memregion( "maincpu" )->base();
	subsino_decrypt(rom, victor21_bitswaps, victor21_xors, 0xc000);
}

void subsino_state::init_crsbingo()
{
	uint8_t *rom = memregion( "program" )->base() + 0x4000;
	subsino_decrypt(rom, crsbingo_bitswaps, crsbingo_xors, 0x8000);

	m_flash_packet = 0;
	m_flash_packet_start = 0;
	m_flash_val = 0;

	save_item(NAME(m_flash_packet));
	save_item(NAME(m_flash_packet_start));
	save_item(NAME(m_flash_val));
}

void subsino_state::init_sharkpy()
{
	uint8_t *rom = memregion( "maincpu" )->base();
	subsino_decrypt(rom, sharkpy_bitswaps, sharkpy_xors, 0xa000);
}

void subsino_state::init_sharkpye()
{
	uint8_t *rom = memregion( "maincpu" )->base();
	subsino_decrypt(rom, victor5_bitswaps, victor5_xors, 0xa000);
}

void subsino_state::init_smoto20()
{
	uint8_t *rom = memregion( "maincpu" )->base();
	rom[0x12e1] = 0x20; // "ERROR 951010"
}

void subsino_state::init_smoto13()
{
	uint8_t *rom = memregion( "maincpu" )->base();
	rom[0x1308] = 0x20; // "ERROR 951010"
}

void subsino_state::init_tisub()
{
<<<<<<< HEAD
	uint8_t *rom = memregion( "maincpu" )->base();
	subsino_decrypt(rom, victor5_bitswaps, victor5_xors, 0xc000);

	// this trips a z180 MMU core bug? It unmaps a region then the program code jumps to that region...
	rom[0x64c8] = 0x00;
	rom[0x64c9] = 0x00;
	rom[0x64ca] = 0x00;
	rom[0x64cd] = 0x00;
	rom[0x64ce] = 0x00;
	rom[0x64cf] = 0x00;
}

void subsino_state::init_tisuba()
{
	uint8_t *rom = memregion( "maincpu" )->base();
	subsino_decrypt(rom, victor5_bitswaps, victor5_xors, 0xc000);

	// this trips a z180 MMU core bug? It unmaps a region then the program code jumps to that region...
	rom[0x6491] = 0x00;
	rom[0x6492] = 0x00;
	rom[0x6493] = 0x00;
	rom[0x6496] = 0x00;
	rom[0x6497] = 0x00;
	rom[0x6498] = 0x00;
=======
	uint8_t *rom = memregion( "program" )->base() + 0x4000;
	subsino_decrypt(rom, victor5_bitswaps, victor5_xors, 0x8000);
>>>>>>> fb32ae8e
}

void subsino_state::init_tisubb()
{
<<<<<<< HEAD
	uint8_t *rom = memregion( "maincpu" )->base();
	subsino_decrypt(rom, tisubb_bitswaps, tisubb_xors, 0xc000);

	// this trips a z180 MMU core bug? It unmaps a region then the program code jumps to that region...
	rom[0x60da] = 0x00;
	rom[0x60db] = 0x00;
	rom[0x60dc] = 0x00;
	rom[0x60df] = 0x00;
	rom[0x60e0] = 0x00;
	rom[0x60e1] = 0x00;

	m_flash_packet = 0;
	m_flash_packet_start = 0;
	m_flash_val = 0;

	save_item(NAME(m_flash_packet));
	save_item(NAME(m_flash_packet_start));
	save_item(NAME(m_flash_val));
=======
	uint8_t *rom = memregion( "maincpu" )->base() + 0x4000;
	subsino_decrypt(rom, tisubb_bitswaps, tisubb_xors, 0x8000);
>>>>>>> fb32ae8e
}

void subsino_state::init_newhunter()
{
	uint8_t *rom = memregion( "maincpu" )->base();
	subsino_decrypt(rom, tisubb_bitswaps, tisubb_xors, 0xc000);

	// This trips a z180 MMU core bug? It unmaps a region then the program code jumps to that region...
	rom[0x5fe1] = 0x00;
	rom[0x5fe2] = 0x00;
	rom[0x5fe3] = 0x00;
	rom[0x5fe6] = 0x00;
	rom[0x5fe7] = 0x00;
	rom[0x5fe8] = 0x00;

	m_flash_packet = 0;
	m_flash_packet_start = 0;
	m_flash_val = 0;

	save_item(NAME(m_flash_packet));
	save_item(NAME(m_flash_packet_start));
	save_item(NAME(m_flash_val));
}

void subsino_state::init_stbsub()
{
#if 1
	uint8_t *rom = memregion( "maincpu" )->base();
	rom[0x1005] = 0x1d; //patch protection check
	rom[0x7ab] = 0x18; //patch "winning protection" check
	rom[0x957] = 0x18; //patch "losing protection" check
#endif

	for (uint8_t reel = 0; reel < 3; reel++)
	{
		m_reel_attr[reel] = std::make_unique<uint8_t[]>(0x200);

		save_pointer(NAME(m_reel_attr[reel]), 0x200, reel);
	}
}

void subsino_state::init_stisub()
{
	uint8_t *rom = memregion( "maincpu" )->base();
	rom[0xfa0] = 0x28;
	rom[0xfa1] = 0x1d; //patch protection check
	rom[0x7ed] = 0x18; //patch "winning protection" check
	rom[0x9bb] = 0x18; //patch "losing protection" check

	for (uint8_t reel = 0; reel < 3; reel++)
	{
		m_reel_attr[reel] = std::make_unique<uint8_t[]>(0x200);

		save_pointer(NAME(m_reel_attr[reel]), 0x200, reel);
	}
}

void subsino_state::init_tesorone()
{
#if 1
	uint8_t *rom = memregion( "maincpu" )->base();
	rom[0x10a4] = 0x18; //patch protection check ("ERROR 08073"):
	rom[0x10a5] = 0x11;
	rom[0x8b6] = 0x18; //patch "winning protection" check
	rom[0xa84] = 0x18; //patch "losing protection" check
#endif

	for (uint8_t reel = 0; reel < 3; reel++)
	{
		m_reel_attr[reel] = std::make_unique<uint8_t[]>(0x200);

		save_pointer(NAME(m_reel_attr[reel]), 0x200, reel);
	}
}

void subsino_state::init_tesorone230()
{
#if 1
	uint8_t *rom = memregion( "maincpu" )->base();            //check this patch!!!!
	rom[0x10a8] = 0x18; //patch protection check ("ERROR 08073"):
	rom[0x10a9] = 0x11;
	rom[0x8ba] = 0x18; //patch "winning protection" check
	rom[0xa88] = 0x18; //patch "losing protection" check
#endif

	for (uint8_t reel = 0; reel < 3; reel++)
	{
		m_reel_attr[reel] = std::make_unique<uint8_t[]>(0x200);

		save_pointer(NAME(m_reel_attr[reel]), 0x200, reel);
	}
}


void subsino_state::init_mtrainnv()
{
	for (uint8_t reel = 0; reel < 3; reel++)
	{
		m_reel_attr[reel] = std::make_unique<uint8_t[]>(0x200);

		save_pointer(NAME(m_reel_attr[reel]), 0x200, reel);
	}
}

} // Anonymous namespace


/***************************************************************************
*                               Game Drivers                               *
***************************************************************************/

//     YEAR  NAME         PARENT   MACHINE   INPUT     CLASS          INIT              ROT   COMPANY            FULLNAME                                       FLAGS                LAYOUT
GAMEL( 1990, victor21,    0,       victor21, victor21, subsino_state, init_victor21,    ROT0, "Subsino / Buffy", "Victor 21",                                   0,                   layout_victor21 )

GAMEL( 1991, victor5,     0,       victor5,  victor5,  subsino_state, init_victor5,     ROT0, "Subsino / Buffy", "Victor 5",                                    0,                   layout_victor5  ) // Original PCB and game from Subsino.
GAMEL( 1991, victor5a,    victor5, victor5,  victor5,  subsino_state, init_victor5,     ROT0, "Subsino",         "G.E.A.",                                      0,                   layout_victor5  ) // PCB black-box was marked 'victor 5' - in-game says G.E.A with no manufacturer info?

GAMEL( 1992, tisub,       0,       tisub,    tisub,    subsino_state, init_tisub,       ROT0, "Subsino",         "Treasure Island (Subsino, set 1)",            0,                   layout_tisub    )
GAMEL( 1992, tisuba,      tisub,   tisub,    tisub,    subsino_state, init_tisub,       ROT0, "Subsino",         "Treasure Island (Subsino, set 2)",            0,                   layout_tisub    )
GAMEL( 1992, tisubb,      tisub,   tisub,    tisubb,   subsino_state, init_tisubb,      ROT0, "American Alpha",  "Treasure Island (American Alpha, v3.0N)",     0,                   layout_tisubb   )
GAMEL( 1989, newhunter,   tisub,   tisub,    tisub,    subsino_state, init_newhunter,   ROT0, "Karam",           "New HUNTer",                                  0,                   layout_tisubb   )

GAMEL( 1991, crsbingo,    0,       crsbingo, crsbingo, subsino_state, init_crsbingo,    ROT0, "Subsino",         "Poker Carnival",                              0,                   layout_crsbingo )

GAMEL( 1994, dinofmly,    0,       dinofmly, sharkpy,  subsino_state, empty_init,       ROT0, "Subsino",         "Dino Family",                                 MACHINE_NOT_WORKING, layout_sharkpy ) // stops with 'error password' message during boot
GAMEL( 1995, dinofmlya,   dinofmly,dinofmly, sharkpy,  subsino_state, empty_init,       ROT0, "Tangasoft",       "Dino Family (Portuguese, Tangasoft license)", MACHINE_NOT_WORKING, layout_sharkpy ) // stops with 'error password' message during boot

GAMEL( 1995, stbsub,      0,       stbsub,   stbsub,   subsino_state, init_stbsub,      ROT0, "American Alpha",  "Treasure Bonus (Subsino, v1.6)",              0,                   layout_stisub   ) // board CPU module marked 'Super Treasure Island' (alt title?)
GAMEL( 1995, stisub,      stbsub,  stbsub,   stbsub,   subsino_state, init_stisub,      ROT0, "Subsino",         "Super Treasure Island (Italy, v1.6)",         0,                   layout_stisub   )
GAMEL( 1995, tesorone,    stbsub,  stbsub,   tesorone, subsino_state, init_tesorone,    ROT0, "Subsino",         "Tesorone Dell'Isola (Italy, v2.41)",          0,                   layout_stisub   )
GAMEL( 1995, tesorone240, stbsub,  stbsub,   tesorone, subsino_state, init_tesorone,    ROT0, "Subsino",         "Tesorone Dell'Isola (Italy, v2.40)",          0,                   layout_stisub   )
GAMEL( 1995, tesorone230, stbsub,  stbsub,   tesorone, subsino_state, init_tesorone230, ROT0, "Subsino",         "Tesorone Dell'Isola (Italy, v2.30)",          0,                   layout_stisub   )

GAMEL( 1996, sharkpy,     0,       sharkpy,  sharkpy,  subsino_state, init_sharkpy,     ROT0, "Subsino",         "Shark Party (Italy, v1.3)",                   0,                   layout_sharkpy  ) // missing POST messages?
GAMEL( 1996, sharkpya,    sharkpy, sharkpy,  sharkpy,  subsino_state, init_sharkpy,     ROT0, "Subsino",         "Shark Party (Italy, v1.6)",                   0,                   layout_sharkpy  ) // missing POST messages?
GAMEL( 1995, sharkpye,    sharkpy, sharkpy,  sharkpye, subsino_state, init_sharkpye,    ROT0, "American Alpha",  "Shark Party (English, Alpha license)",        0,                   layout_sharkpye ) // PCB black-box was marked 'victor 6'

GAMEL( 1995, victor6,     0,       sharkpy,  victor6,  subsino_state, init_sharkpye,    ROT0, "American Alpha",  "Victor 6 (v2.3N)",                            0,                   layout_sharkpye ) // ^^
GAMEL( 1995, victor6a,    victor6, sharkpy,  victor6a, subsino_state, init_sharkpye,    ROT0, "American Alpha",  "Victor 6 (v2.3)",                             0,                   layout_sharkpye ) // ^^
GAMEL( 1995, victor6b,    victor6, sharkpy,  victor6b, subsino_state, init_sharkpye,    ROT0, "American Alpha",  "Victor 6 (v1.2)",                             0,                   layout_sharkpye ) // ^^ Version # according to label, not displayed

GAMEL( 1996, smoto20,     0,       srider,   smoto20,  subsino_state, init_smoto20,     ROT0, "Subsino",         "Super Rider (Italy, v2.0)",                   0,                   layout_smoto    )
GAMEL( 1996, smoto16,     smoto20, srider,   smoto16,  subsino_state, init_smoto16,     ROT0, "Subsino",         "Super Moto (Italy, v1.6)",                    0,                   layout_smoto    )
GAMEL( 1996, smoto13,     smoto20, srider,   smoto16,  subsino_state, init_smoto13,     ROT0, "Subsino",         "Super Rider (v1.3)",                          0,                   layout_smoto    )

GAME(  1996, mtrainnv,    mtrain,  mtrainnv, stbsub,   subsino_state, init_mtrainnv,    ROT0, "Subsino",         "Magic Train (Clear NVRAM ROM?)",              MACHINE_NOT_WORKING )<|MERGE_RESOLUTION|>--- conflicted
+++ resolved
@@ -289,7 +289,6 @@
 	void init_victor21();
 	void init_victor5();
 	void init_tisubb();
-	void init_newhunter();
 	void init_sharkpye();
 	void init_tisub();
 	void init_mtrainnv();
@@ -996,17 +995,10 @@
 	map(0x0f000, 0x0f002).r("ppi1", FUNC(i8255_device::read));
 	map(0x0f004, 0x0f006).r("ppi2", FUNC(i8255_device::read));
 
-<<<<<<< HEAD
-	// 0x09008: is marked as OUTPUT C in the test mode.
-	map(0x09008, 0x09008).w(FUNC(subsino_state::out_c_w));
-	map(0x09009, 0x09009).w(FUNC(subsino_state::out_b_w));
-	map(0x0900a, 0x0900a).w(FUNC(subsino_state::out_a_w));
-=======
-	/* 0x0f008: is marked as OUTPUT C in the test mode. */
+	// 0x0f008: is marked as OUTPUT C in the test mode.
 	map(0x0f008, 0x0f008).rw(FUNC(subsino_state::out_c_r), FUNC(subsino_state::out_c_w));
 	map(0x0f009, 0x0f009).w(FUNC(subsino_state::out_b_w));
 	map(0x0f00a, 0x0f00a).w(FUNC(subsino_state::out_a_w));
->>>>>>> fb32ae8e
 
 	map(0x0f00c, 0x0f00c).portr("INC");
 
@@ -3243,12 +3235,6 @@
 ROM_END
 
 ROM_START( tisubb )
-<<<<<<< HEAD
-	ROM_REGION( 0x18000, "maincpu", 0 )
-	ROM_LOAD( "ti alpha rom_1 ver3.0n.u6", 0x10000, 0x4000,  CRC(7f0756cc) SHA1(e383b6abea136b79acabbffd9d247cc51c9aaa85) )
-	ROM_CONTINUE(0x0000, 0xc000)
-	ROM_COPY( "maincpu", 0x09000, 0x14000, 0x1000)
-=======
 	ROM_REGION( 0x4000, "maincpu", 0 )
 	ROM_FILL( 0x0000, 1, 0x3e )
 	ROM_FILL( 0x0001, 1, 0x01 )
@@ -3261,7 +3247,6 @@
 
 	ROM_REGION( 0x10000, "program", 0 )
 	ROM_LOAD( "ti alpha rom_1 ver3.0n.u6", 0x00000, 0x10000, CRC(7f0756cc) SHA1(e383b6abea136b79acabbffd9d247cc51c9aaa85) )
->>>>>>> fb32ae8e
 
 	ROM_REGION( 0x40000, "tilemap", 0 )
 	ROM_LOAD( "ti alpha rom_6 ver1.1.u43", 0x00000, 0x10000, CRC(e7abd3b6) SHA1(bb22161b6c082d3ea0c80e0ff413bc43edd6e678) )
@@ -3282,14 +3267,20 @@
 ROM_END
 
 ROM_START( newhunter )
-	// The MCU had its surface scratched out, but almost sure it's an HD647180X0CP8L 
-	ROM_REGION( 0x04000, "mcu", 0 )
+	// The MCU had its surface scratched out, but almost sure it's an HD647180X0CP8L
+	ROM_REGION( 0x4000, "maincpu", 0 )
 	ROM_LOAD( "hd647180.bin", 0x00000, 0x04000, NO_DUMP ) 
-
-	ROM_REGION( 0x18000, "maincpu", 0 )
-	ROM_LOAD( "27c512.u18",   0x10000, 0x04000, CRC(d0d863a7) SHA1(0ee5ee04c3da83320bea8130be30f7fe6446b32f) )
-	ROM_CONTINUE(             0x00000, 0x0c000 )
-	ROM_COPY( "maincpu",      0x09000, 0x14000, 0x1000)
+	ROM_FILL( 0x0000, 1, 0x3e )
+	ROM_FILL( 0x0001, 1, 0x01 )
+	ROM_FILL( 0x0002, 1, 0xed )
+	ROM_FILL( 0x0003, 1, 0x39 )
+	ROM_FILL( 0x0004, 1, 0x38 )
+	ROM_FILL( 0x0005, 1, 0xc3 )
+	ROM_FILL( 0x0006, 1, 0x16 )
+	ROM_FILL( 0x0007, 1, 0xf0 )
+
+	ROM_REGION( 0x10000, "program", 0 )
+	ROM_LOAD( "27c512.u18",   0x00000, 0x10000, CRC(d0d863a7) SHA1(0ee5ee04c3da83320bea8130be30f7fe6446b32f) )
 
 	ROM_REGION( 0x40000, "tilemap", 0 )
 	ROM_LOAD( "d27c010a.u16", 0x00000, 0x08000, CRC(c1daa20f) SHA1(c46278a00b6cbbd79c4184db910bf2770d77d92f) )
@@ -4055,84 +4046,14 @@
 
 void subsino_state::init_tisub()
 {
-<<<<<<< HEAD
-	uint8_t *rom = memregion( "maincpu" )->base();
-	subsino_decrypt(rom, victor5_bitswaps, victor5_xors, 0xc000);
-
-	// this trips a z180 MMU core bug? It unmaps a region then the program code jumps to that region...
-	rom[0x64c8] = 0x00;
-	rom[0x64c9] = 0x00;
-	rom[0x64ca] = 0x00;
-	rom[0x64cd] = 0x00;
-	rom[0x64ce] = 0x00;
-	rom[0x64cf] = 0x00;
-}
-
-void subsino_state::init_tisuba()
-{
-	uint8_t *rom = memregion( "maincpu" )->base();
-	subsino_decrypt(rom, victor5_bitswaps, victor5_xors, 0xc000);
-
-	// this trips a z180 MMU core bug? It unmaps a region then the program code jumps to that region...
-	rom[0x6491] = 0x00;
-	rom[0x6492] = 0x00;
-	rom[0x6493] = 0x00;
-	rom[0x6496] = 0x00;
-	rom[0x6497] = 0x00;
-	rom[0x6498] = 0x00;
-=======
 	uint8_t *rom = memregion( "program" )->base() + 0x4000;
 	subsino_decrypt(rom, victor5_bitswaps, victor5_xors, 0x8000);
->>>>>>> fb32ae8e
 }
 
 void subsino_state::init_tisubb()
 {
-<<<<<<< HEAD
-	uint8_t *rom = memregion( "maincpu" )->base();
-	subsino_decrypt(rom, tisubb_bitswaps, tisubb_xors, 0xc000);
-
-	// this trips a z180 MMU core bug? It unmaps a region then the program code jumps to that region...
-	rom[0x60da] = 0x00;
-	rom[0x60db] = 0x00;
-	rom[0x60dc] = 0x00;
-	rom[0x60df] = 0x00;
-	rom[0x60e0] = 0x00;
-	rom[0x60e1] = 0x00;
-
-	m_flash_packet = 0;
-	m_flash_packet_start = 0;
-	m_flash_val = 0;
-
-	save_item(NAME(m_flash_packet));
-	save_item(NAME(m_flash_packet_start));
-	save_item(NAME(m_flash_val));
-=======
 	uint8_t *rom = memregion( "maincpu" )->base() + 0x4000;
 	subsino_decrypt(rom, tisubb_bitswaps, tisubb_xors, 0x8000);
->>>>>>> fb32ae8e
-}
-
-void subsino_state::init_newhunter()
-{
-	uint8_t *rom = memregion( "maincpu" )->base();
-	subsino_decrypt(rom, tisubb_bitswaps, tisubb_xors, 0xc000);
-
-	// This trips a z180 MMU core bug? It unmaps a region then the program code jumps to that region...
-	rom[0x5fe1] = 0x00;
-	rom[0x5fe2] = 0x00;
-	rom[0x5fe3] = 0x00;
-	rom[0x5fe6] = 0x00;
-	rom[0x5fe7] = 0x00;
-	rom[0x5fe8] = 0x00;
-
-	m_flash_packet = 0;
-	m_flash_packet_start = 0;
-	m_flash_val = 0;
-
-	save_item(NAME(m_flash_packet));
-	save_item(NAME(m_flash_packet_start));
-	save_item(NAME(m_flash_val));
 }
 
 void subsino_state::init_stbsub()
@@ -4231,7 +4152,7 @@
 GAMEL( 1992, tisub,       0,       tisub,    tisub,    subsino_state, init_tisub,       ROT0, "Subsino",         "Treasure Island (Subsino, set 1)",            0,                   layout_tisub    )
 GAMEL( 1992, tisuba,      tisub,   tisub,    tisub,    subsino_state, init_tisub,       ROT0, "Subsino",         "Treasure Island (Subsino, set 2)",            0,                   layout_tisub    )
 GAMEL( 1992, tisubb,      tisub,   tisub,    tisubb,   subsino_state, init_tisubb,      ROT0, "American Alpha",  "Treasure Island (American Alpha, v3.0N)",     0,                   layout_tisubb   )
-GAMEL( 1989, newhunter,   tisub,   tisub,    tisub,    subsino_state, init_newhunter,   ROT0, "Karam",           "New HUNTer",                                  0,                   layout_tisubb   )
+GAMEL( 1989, newhunter,   tisub,   tisub,    tisub,    subsino_state, init_tisubb,      ROT0, "Karam",           "New HUNTer",                                  0,                   layout_tisubb   )
 
 GAMEL( 1991, crsbingo,    0,       crsbingo, crsbingo, subsino_state, init_crsbingo,    ROT0, "Subsino",         "Poker Carnival",                              0,                   layout_crsbingo )
 
